--- conflicted
+++ resolved
@@ -140,24 +140,15 @@
 The full api reference
 [OpenAPI specification](http://resolve.unstoppabledomains.com/api-docs/)
 
-<<<<<<< HEAD
-Endpoint | Description
----------|------------
-GET /domains | Gets the list of domains.
-GET /domains/:domainName | Gets the resolution of the specified domain.
-GET /metadata/:domainOrToken | Retrieve erc721 metadata information of the specified domain
-GET /image/:domainOrToken | Retrieve image_data as a svg string
-GET /image-src/:domainOrToken | Retrieve image_data as 'image/svg+xml'
-GET /status | Gets the synchronization status.
-GET /api-docs | Returns a swagger documentation page.
-=======
-| Endpoint                 | Description                                  |
-| ------------------------ | -------------------------------------------- |
-| GET /domains             | Gets the list of domains.                    |
-| GET /domains/:domainName | Gets the resolution of the specified domain. |
-| GET /status              | Gets the synchronization status.             |
-| GET /api-docs            | Returns a swagger documentation page.        |
->>>>>>> 98f5e6fb
+| Endpoint                      | Description                                                      |
+| ----------------------------- | -----------------------------------------------------------------|
+| GET /domains                  | Gets the list of domains.                                        |
+| GET /domains/:domainName      | Gets the resolution of the specified domain.                     |
+| GET /metadata/:domainOrToken  | Retrieve erc721 metadata information of the specified domain     |
+| GET /image/:domainOrToken     | Retrieve image_data as a svg string                              |
+| GET /image-src/:domainOrToken | Retrieve image_data as 'image/svg+xml'                           |
+| GET /status                   | Gets the synchronization status.                                 |
+| GET /api-docs                 | Returns a swagger documentation page.                            |
 
 ## Development notes
 
