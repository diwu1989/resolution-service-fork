# Resolution service

![CI](https://github.com/unstoppabledomains/resolution-service/actions/workflows/node.js.yml/badge.svg?branch=master)
[![Unstoppable Domains Documentation](https://img.shields.io/badge/Documentation-unstoppabledomains.com-blue)](https://docs.unstoppabledomains.com/)
[![Get help on Discord](https://img.shields.io/badge/Get%20help%20on-Discord-blueviolet)](https://discord.gg/b6ZVxSZ9Hn)

 - [Installation](README.md#installation)
   - [Pre-requirements](README.md#pre-requirements)
   - [Quick start](README.md#quick-start)
 - [Running the service](README.md#running-the-service)
   - [Environment configuration options](README.md#environment-configuration-options)
   - [Running modes](README.md#running-modes)
   - [API reference](README.md#api-reference)
 - [Development notes](README.md#development-notes)

Resolution service provides an API for getting domain data and metadata regardless of that domain's location (whether it is stored in Ethereum, Zilliqa, or any other blockchain). The service is used to cache blockchain events in a database for easy retrieval without acessing blockchain APIs.

The resolution service is provided as a docker image so it can be launched on a variety of platforms and in the cloud.

## Installation
### Pre-requirements
 - **git** - to clone the repository.
 - **docker** - to run the service.
 Install docker by following [instructions](https://docs.docker.com/engine/install/) for an appropriate system.
 - **postgres** - to store the data.
 Postgres can be configured on the same server as the resolution service or on a dedicated database hosting (e.g. AWS RDS, Google Cloud SQL). To install postgres locally, follow these [instructions](https://www.postgresql.org/download). Make sure to configure password authentication for the DB user that will be used by the service.

### Quick start
1. Clone the resolution-service repository\
`git clone https://github.com/unstoppabledomains/resolution-service.git`
2. Build the docker container\
`docker build -t resolution-service .`
3. Setup environment variables\
Create a file `service.env` that will contain required environment variables:  
```
NODE_ENV=production
RESOLUTION_POSTGRES_HOST=example.com:5432   # DB host
RESOLUTION_POSTGRES_USERNAME=example        # DB user configured in postgres
RESOLUTION_POSTGRES_PASSWORD=password       # DB password configured in postgres
ETHEREUM_JSON_RPC_API_URL=https://infura.io # Address of a JSON RPC provider. This can be a public API (e.g. infura), or a local ethereum node with JSON RPC enabled
```
This is the minimum required set of configurations for the service. Additional configuration options are listed in [Environment configuration options](README.md#environment-configuration-options).

4. Setup postgres database.
   - Connect to a postgres instance using the psql console\
`psql --host=HOSTNAME --username=USERNAME`
   - Create the `resolution_service` database\
`createdb resolution_service`
   - *Optional*: load synchronization snapshot data\
`TODO`
5. Launch the service\
<<<<<<< HEAD
`docker run -d --env-file service.env -p 3000:3000 resolution-service`
=======
`docker run -d -p 3000:3000 --env-file service.env resolution-service`
>>>>>>> 7a9c2352

## Running the service

Once the service is started, it will perform initial synchronization with the blockchain networks. It may take ***several*** hours for a full synchronization. To speed up the process, you can use a snapshot of the database provided by Unstoppable domains. During the initial synchronization the API may not work reliably. The status of synchronization can be checked using the `/status` endpoint. After the synchronization is complete, the service API endpoints can be accessed normally. 
Note that the service is stateless, so the container doesn't need any persistent storage. All data is stored in the database.

### Environment configuration options
Option | Default value | Description
-------|---------------|------------
RESOLUTION_API_PORT | 3000 | The port for the HTTP API.
RESOLUTION_RUNNING_MODE | API,CNS_WORKER, ZNS_WORKER,MIGRATIONS | Comma-separated list of running modes of the resolution service (see [Running modes](README.md#running-modes)).
RESOLUTION_POSTGRES_HOST | localhost | Host for the postgres DB. Note that to connect to a postgres instance running on the same server as the container, `host.docker.internal` should be used instead of `localhost` on Windows and MacOS (see https://docs.docker.com/docker-for-windows/networking/#use-cases-and-workarounds).
RESOLUTION_POSTGRES_USERNAME | postgres | Username that is used to connect to postgres.
RESOLUTION_POSTGRES_PASSWORD | secret | Password that is used to connect to postgres.
RESOLUTION_POSTGRES_DATABASE | resolution_service | Database name in postgres.
CNS_CONFIRMATION_BLOCKS | 3 | Number of blocks that the service will wait before accepting an event from the CNS contract. This helps to avoid block reorgs, forks, etc.
CNS_BLOCK_FETCH_LIMIT | 1000 | Batch limit for fetching event data from the Ethereum JSON RPC. Note that some API providers may limit the amount of data that can be returned in a single request. So this number should be kept relatively low. However, raising this limit should speed up synchronization if a dedicated node is used with the service.
CNS_RECORDS_PER_PAGE | 100 | Batch limit for fetching domain records from CNS registry smart contract.
CNS_FETCH_INTERVAL | 5000 | Specifies the interval to fetch data from the CNS registry in milliseconds.
CNS_REGISTRY_EVENTS_STARTING_BLOCK | 9080000 | Starting block that is used to look for events in the CNS registry. This helps to avoid parsing old blockchain data, before the contract was even deployed.
CNS_RESOLVER_ADVANCED_EVENTS_STARTING_BLOCK | 9080000 | Starting block that is used to look for events in the CNS registry.
ETHEREUM_JSON_RPC_API_URL | - | Address of a JSON RPC provider. This can be a public API (e.g. infura), or a local ethereum node with JSON RPC enabled.
ETHEREUM_CHAIN_ID | 1 | ID of the Ethereum chain that is used by the service.
NEW_RELIC_LICENSE_KEY | - | License key that will be used to access newrelic. If the key is not specified, new relic will not be enabled.
NEW_RELIC_APP_NAME | - | App name will be used to access newrelic. If the app name is not specified, new relic will not be enabled.
BUGSNAG_API_KEY | - | API key that will be used to access bugsnag. If the key is not specified, bugsnag will not be enabled.
TYPEORM_LOGGING_COLORIZE | true | Colorize typeorm logs.

### Running modes
The service provides several running modes. By default it will run all of them. However, the modes that will be used can be selected during startup using the RESOLUTION_RUNNING_MODE environment variable.
Available running modes:
 - **API** - Runs the service API.
 - **CNS_WORKER** - Runs the CNS worker to sync data from the Ethereum CNS registry
 - **ZNS_WORKER** - Runs the ZNS worker to sync data from the Zilliqa ZNS registry
 - **MIGRATIONS** - Runs the migration scripts if necessary.

For example, to run only the `API` with the `CNS_WORKER`, the following environment configuration can be used:

```
RESOLUTION_RUNNING_MODE=API,CNS_WORKER
```

## API reference

The full api reference can be found [here](link-to-openapi-spec)

Endpoint | Description
---------|------------
GET /domains | Gets the list of domains.
GET /domains/:domainName | Gets the resolution of the specified domain.
GET /status | Gets the synchronization status.

## Development notes
### Development pre-requirements
The dev. environment has generally the same pre-requirements as running the service normally. So, postgres and docker are also necessary.
For convenience postgres configuration can be the same as defaults (username - postgres, password - secret).

Additional pre-requirements that are necessary for development:
 - Node.JS 14.16.1\
 Can be installed using [NVM](https://github.com/nvm-sh/nvm)
 - [yarn](https://yarnpkg.com/lang/en/docs/install)

### Running in dev. mode
1. Install project dependencies
```
nvm use 14.16.1 
yarn install
```
2. Configure environment variables.\
The required variables are the same as running the service in docker.
```
RESOLUTION_POSTGRES_HOST=localhost
RESOLUTION_POSTGRES_USERNAME=postgres
RESOLUTION_POSTGRES_PASSWORD=password
ETHEREUM_JSON_RPC_API_URL=localhost
```
3. Run the service
```
yarn start:dev
```

### Running unit tests
Unit tests can be run using `yarn test`. For checking coverage use `yarn test:coverage`.

Unit/integration tests use a postgres database that is cleaned before each test. By default, the database name is `resolution_service_test`.

The tests also use an Ethereum node to test interaction with smart contracts. By default ganache is used. But geth in dev mode is also available. There are several commands available to start an ethereum node: 
 - `yarn ethereum:docker:start` - starts a `geth` node in docker.
 - `yarn ethereum:docker:stop` - stops a `geth` node that was launched previously.
 - `yarn ethereum:ganache:start` - starts `ganache-cli` in the background. The command outputs PID of the started ganache process so it can be killed later.

### Service architecture

![Architecture chart](doc/ResolutionService.png)

The service currently consists of three main components: API, and two workers.
The API component is a basic HTTP API that allows reading domain data from the database. The OpenAPI specification can be found [here](link-to-openapi-spec).

Currently there are two workers in the resolution service:
 - CNS worker\
Contains a scheduled job that connects to the Ethereum blockchain using JSON RPC and pulls CNS (.crypto) domains and resolution events. The events are parsed and saved to the database. 
 - ZNS worker\
Contains a scheduled job that connects to the Zilliqa blockchain using and pulls ZNS (.zil) domains and resolution events. The events are parsed and saved to the database. 

More workers may be added in the future.

### Logs and monitoring

The resolution service outputs logs to `stdout` so they are available by `docker logs` and can be monitored by cloud tools (e.g. AWS CloudWatch or Google Cloud Logging).
Additionally, if the appropriate keys are provided in the environment configuration, the service will report errors to monitoring tools. The resolution service has integrations with [bugsnag](https://www.bugsnag.com/) and [newrelic](https://newrelic.com/). <|MERGE_RESOLUTION|>--- conflicted
+++ resolved
@@ -49,11 +49,7 @@
    - *Optional*: load synchronization snapshot data\
 `TODO`
 5. Launch the service\
-<<<<<<< HEAD
 `docker run -d --env-file service.env -p 3000:3000 resolution-service`
-=======
-`docker run -d -p 3000:3000 --env-file service.env resolution-service`
->>>>>>> 7a9c2352
 
 ## Running the service
 
