FROM node:14.16.1-alpine
<<<<<<< HEAD
RUN apk add --no-cache git
=======
RUN apk add gcc make g++ zlib-dev xfce4-dev-tools
>>>>>>> 3c814ae7
WORKDIR /resolution-service
COPY package.json yarn.lock ./
RUN yarn install
COPY . .
RUN yarn build
ENTRYPOINT ["node", "build/src/index.js"]<|MERGE_RESOLUTION|>--- conflicted
+++ resolved
@@ -1,9 +1,6 @@
 FROM node:14.16.1-alpine
-<<<<<<< HEAD
 RUN apk add --no-cache git
-=======
 RUN apk add gcc make g++ zlib-dev xfce4-dev-tools
->>>>>>> 3c814ae7
 WORKDIR /resolution-service
 COPY package.json yarn.lock ./
 RUN yarn install
