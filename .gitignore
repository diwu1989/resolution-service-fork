--- conflicted
+++ resolved
@@ -3,8 +3,4 @@
 .DS_Store
 yarn-error.log
 .eslintcache
-<<<<<<< HEAD
-build/
-=======
-build
->>>>>>> 60909a95
+build