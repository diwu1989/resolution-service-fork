--- conflicted
+++ resolved
@@ -3,11 +3,8 @@
   "compilerOptions": {
       "experimentalDecorators": true,
       "emitDecoratorMetadata": true,
-<<<<<<< HEAD
-      "allowJs": true
-=======
+      "allowJs": true,
       "outDir": "build",
->>>>>>> afd6a702
   },
   "include": [
     "./src/**/*.ts",
