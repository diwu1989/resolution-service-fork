import supertest from 'supertest';
import { api } from '../api';
import { expect } from 'chai';
import { ApiKey, CnsRegistryEvent, Domain, DomainsResolution } from '../models';
import { DomainTestHelper } from '../utils/testing/DomainTestHelper';
import { znsNamehash, eip137Namehash } from '../utils/namehash';
import { env } from '../env';
import { getConnection } from 'typeorm';
import { Blockchain } from '../types/common';
import { ETHContracts } from '../contracts';
import { describe } from 'mocha';
import { DomainAttributes } from './dto/Domains';

describe('DomainsController', () => {
  let testApiKey: ApiKey;

  beforeEach(async () => {
    testApiKey = await ApiKey.createApiKey('testing key');
  });

  describe('GET /domain/:domainName', () => {
    it('should return correct domain resolution for L2 domain on L1', async () => {
      const { domain } = await DomainTestHelper.createTestDomain({
        name: 'brad.crypto',
        node: '0x756e4e998dbffd803c21d23b06cd855cdc7a4b57706c95964a37e24b47c10fc9',
        ownerAddress: '0x8aaD44321A86b170879d7A244c1e8d360c99DdA8',
        blockchain: Blockchain.ETH,
        networkId: 1337,
        registry: '0xd1e5b0ff1287aa9f9a268759062e4ab08b9dacbe',
        resolution: {
          'crypto.ETH.address': '0x8aaD44321A86b170879d7A244c1e8d360c99DdA8',
        },
        resolver: '0xd1e5b0ff1287aa9f9a268759062e4ab08b9dacbe',
      });
      const resolution = domain.getResolution(Blockchain.MATIC, 1337);
      resolution.ownerAddress = '0x0000000000000000000000000000000000000000';
      resolution.resolver = '0xa9a6a3626993d487d2dbda3173cf58ca1a9d9e9f';
      resolution.registry = '0xa9a6a3626993d487d2dbda3173cf58ca1a9d9e9f';
      resolution.resolution = {};
      domain.setResolution(resolution);
      await domain.save();

      const res = await supertest(api)
        .get('/domains/brad.crypto')
        .auth(testApiKey.apiKey, { type: 'bearer' })
        .send();
      expect(res.status).eq(200);
      expect(res.body).containSubset({
        meta: {
          domain: 'brad.crypto',
          owner: '0x8aaD44321A86b170879d7A244c1e8d360c99DdA8',
          resolver: '0xd1e5b0ff1287aa9f9a268759062e4ab08b9dacbe',
          registry: '0xd1e5b0ff1287aa9f9a268759062e4ab08b9dacbe',
          blockchain: 'ETH',
          networkId: 1337,
        },
        records: {
          'crypto.ETH.address': '0x8aaD44321A86b170879d7A244c1e8d360c99DdA8',
        },
      });
    });

    it('should return correct domain resolution for L2 domain', async () => {
      const { domain } = await DomainTestHelper.createTestDomain({
        name: 'brad.crypto',
        node: '0x756e4e998dbffd803c21d23b06cd855cdc7a4b57706c95964a37e24b47c10fc9',
        ownerAddress: '0x0000000000000000000000000000000000000000',
        blockchain: Blockchain.ETH,
        networkId: 1337,
        registry: '0xd1e5b0ff1287aa9f9a268759062e4ab08b9dacbe',
        resolution: {},
        resolver: '0xd1e5b0ff1287aa9f9a268759062e4ab08b9dacbe',
      });
      const resolution = domain.getResolution(Blockchain.MATIC, 1337);
      resolution.ownerAddress = '0x8aaD44321A86b170879d7A244c1e8d360c99DdA8';
      resolution.resolver = '0xa9a6a3626993d487d2dbda3173cf58ca1a9d9e9f';
      resolution.registry = '0xa9a6a3626993d487d2dbda3173cf58ca1a9d9e9f';
      resolution.resolution = {
        'crypto.ETH.address': '0x8aaD44321A86b170879d7A244c1e8d360c99DdA8',
      };
      domain.setResolution(resolution);
      await domain.save();

      const res = await supertest(api)
        .get('/domains/brad.crypto')
        .auth(testApiKey.apiKey, { type: 'bearer' })
        .send();
      expect(res.status).eq(200);
      expect(res.body).containSubset({
        meta: {
          domain: 'brad.crypto',
          owner: '0x8aaD44321A86b170879d7A244c1e8d360c99DdA8',
          resolver: '0xa9a6a3626993d487d2dbda3173cf58ca1a9d9e9f',
          registry: '0xa9a6a3626993d487d2dbda3173cf58ca1a9d9e9f',
          blockchain: 'MATIC',
          networkId: 1337,
        },
        records: {
          'crypto.ETH.address': '0x8aaD44321A86b170879d7A244c1e8d360c99DdA8',
        },
      });
    });

    it('should return error for unauthorized query', async () => {
      const res = await supertest(api).get('/domains/brad.crypto').send();
      expect(res.status).eq(403);
      expect(res.body).containSubset({
        message: 'Please provide a valid API key.',
      });
    });

    it('should return non-minted domain', async () => {
      const res = await supertest(api)
        .get('/domains/unminted-long-domain.crypto')
        .auth(testApiKey.apiKey, { type: 'bearer' })
        .send();
      expect(res.body).containSubset({
        meta: {
          domain: 'unminted-long-domain.crypto',
          owner: null,
          resolver: null,
          registry: null,
          blockchain: null,
          networkId: null,
        },
        records: {},
      });
      expect(res.status).eq(200);
    });

    it('should return non-minted domain when used a wrong tld', async () => {
      const res = await supertest(api)
        .get('/domains/bobby.funnyrabbit')
        .auth(testApiKey.apiKey, { type: 'bearer' })
        .send();
      expect(res.status).eq(200);
      expect(res.body).containSubset({
        meta: {
          domain: 'bobby.funnyrabbit',
          owner: null,
          resolver: null,
          registry: null,
          blockchain: null,
          networkId: null,
        },
        records: {},
      });
    });

    it('should return correct domain resolution for domain in lowercase', async () => {
      await DomainTestHelper.createTestDomain({
        name: 'testdomainforcase.crypto',
        node:
          '0x08c2e9d2a30aa81623fcc758848d5556696868222fbc80a15ca46ec2fe2cba4f',
        ownerAddress: '0x8aaD44321A86b170879d7A244c1e8d360c99DdA8',
        blockchain: Blockchain.ETH,
        networkId: 1337,
        registry: '0xd1e5b0ff1287aa9f9a268759062e4ab08b9dacbe',
        resolution: {
          'crypto.ETH.address': '0x8aaD44321A86b170879d7A244c1e8d360c99DdA8',
        },
        resolver: '0xb66DcE2DA6afAAa98F2013446dBCB0f4B0ab2842',
      });
      const res = await supertest(api)
        .get('/domains/TESTdomainforCase.crypto')
        .auth(testApiKey.apiKey, { type: 'bearer' })
        .send();
      expect(res.status).eq(200);
      expect(res.body).containSubset({
        meta: {
          domain: 'testdomainforcase.crypto',
          owner: '0x8aaD44321A86b170879d7A244c1e8d360c99DdA8',
          resolver: '0xb66DcE2DA6afAAa98F2013446dBCB0f4B0ab2842',
          registry: '0xd1e5b0ff1287aa9f9a268759062e4ab08b9dacbe',
          blockchain: 'ETH',
          networkId: 1337,
        },
        records: {
          'crypto.ETH.address': '0x8aaD44321A86b170879d7A244c1e8d360c99DdA8',
        },
      });
    });

    it('should return correct registry for all locations domains', async () => {
      const { domain: znsDomain } = await DomainTestHelper.createTestDomain({
        blockchain: Blockchain.ZIL,
        networkId: env.APPLICATION.ZILLIQA.NETWORK_ID,
        name: 'test.zil',
        node: znsNamehash('test.zil'),
        registry: env.APPLICATION.ZILLIQA.ZNS_REGISTRY_CONTRACT,
      });
      const { domain: cnsDomain } = await DomainTestHelper.createTestDomain();
      const { domain: unsDomain } = await DomainTestHelper.createTestDomain({
        name: 'test.nft',
        node: eip137Namehash('test.nft'),
        registry: ETHContracts.UNSRegistry.address,
        blockchain: Blockchain.ETH,
        networkId: env.APPLICATION.ETHEREUM.NETWORK_ID,
      });

      const znsResult = await supertest(api)
        .get(`/domains/${znsDomain.name}`)
        .auth(testApiKey.apiKey, { type: 'bearer' })
        .send();
      expect(znsResult.status).eq(200);
      expect(znsResult.body.meta.registry).eq(
        env.APPLICATION.ZILLIQA.ZNS_REGISTRY_CONTRACT,
      );

      const cnsResult = await supertest(api)
        .get(`/domains/${cnsDomain.name}`)
        .auth(testApiKey.apiKey, { type: 'bearer' })
        .send();
      expect(cnsResult.status).eq(200);
      expect(cnsResult.body.meta.registry).eq(ETHContracts.CNSRegistry.address);

      const unsResult = await supertest(api)
        .get(`/domains/${unsDomain.name}`)
        .auth(testApiKey.apiKey, { type: 'bearer' })
        .send();
      expect(unsResult.status).eq(200);
      expect(unsResult.body.meta.registry).eq(ETHContracts.UNSRegistry.address);
    });

    it('should return non-minted domain ending on .zil', async () => {
      const res = await supertest(api)
        .get('/domains/notreal134522.zil')
        .auth(testApiKey.apiKey, { type: 'bearer' })
        .send();
      expect(res.status).eq(200);
      expect(res.body).containSubset({
        meta: {
          domain: 'notreal134522.zil',
          owner: null,
          resolver: null,
          registry: null,
          blockchain: null,
          networkId: null,
        },
        records: {},
      });
    });

    it('should return minted domain ending on .zil', async () => {
      await DomainTestHelper.createTestDomain({
        blockchain: Blockchain.ZIL,
        networkId: env.APPLICATION.ZILLIQA.NETWORK_ID,
        name: 'sometestforzil.zil',
        ownerAddress: '0xcea21f5a6afc11b3a4ef82e986d63b8b050b6910',
        resolver: '0x34bbdee3404138430c76c2d1b2d4a2d223a896df',
        registry: '0x9611c53be6d1b32058b2747bdececed7e1216793',
        node:
          '0x8052ef7b6b4eee4bc0d7014f0e216db6270bf0055bcd3582368601f2de5e60f0',
        resolution: {},
      });
      const res = await supertest(api)
        .get('/domains/sometestforzil.zil')
        .auth(testApiKey.apiKey, { type: 'bearer' })
        .send();
      expect(res.status).eq(200);
      expect(res.body).containSubset({
        meta: {
          domain: 'sometestforzil.zil',
          owner: '0xcea21f5a6afc11b3a4ef82e986d63b8b050b6910',
          resolver: '0x34bbdee3404138430c76c2d1b2d4a2d223a896df',
          registry: '0x9611c53be6d1b32058b2747bdececed7e1216793',
          blockchain: 'ZIL',
          networkId: 333,
        },
        records: {},
      });
    });

    it('should return correct domain resolution for minted .crypto domain', async () => {
      await DomainTestHelper.createTestDomain({
        name: 'brad.crypto',
        ownerAddress: '0x8aaD44321A86b170879d7A244c1e8d360c99DdA8',
        node:
          '0x756e4e998dbffd803c21d23b06cd855cdc7a4b57706c95964a37e24b47c10fc9',
        registry: '0xd1e5b0ff1287aa9f9a268759062e4ab08b9dacbe',
        resolution: {
          'gundb.username.value':
            '0x8912623832e174f2eb1f59cc3b587444d619376ad5bf10070e937e0dc22b9ffb2e3ae059e6ebf729f87746b2f71e5d88ec99c1fb3c7c49b8617e2520d474c48e1c',
          'ipfs.html.value': 'QmdyBw5oTgCtTLQ18PbDvPL8iaLoEPhSyzD91q9XmgmAjb',
          'ipfs.redirect_domain.value':
            'https://abbfe6z95qov3d40hf6j30g7auo7afhp.mypinata.cloud/ipfs/Qme54oEzRkgooJbCDr78vzKAWcv6DDEZqRhhDyDtzgrZP6',
          'crypto.ETH.address': '0x8aaD44321A86b170879d7A244c1e8d360c99DdA8',
          'gundb.public_key.value':
            'pqeBHabDQdCHhbdivgNEc74QO-x8CPGXq4PKWgfIzhY.7WJR5cZFuSyh1bFwx0GWzjmrim0T5Y6Bp0SSK0im3nI',
          'crypto.BTC.address': 'bc1q359khn0phg58xgezyqsuuaha28zkwx047c0c3y',
        },
        resolver: '0xb66DcE2DA6afAAa98F2013446dBCB0f4B0ab2842',
      });

      const res = await supertest(api)
        .get('/domains/brad.crypto')
        .auth(testApiKey.apiKey, { type: 'bearer' })
        .send();

      expect(res.status).eq(200);
      expect(res.body).containSubset({
        meta: {
          domain: 'brad.crypto',
          owner: '0x8aaD44321A86b170879d7A244c1e8d360c99DdA8',
          resolver: '0xb66DcE2DA6afAAa98F2013446dBCB0f4B0ab2842',
          registry: '0xd1e5b0ff1287aa9f9a268759062e4ab08b9dacbe',
          blockchain: 'ETH',
          networkId: 1337,
        },
        records: {
          'gundb.username.value':
            '0x8912623832e174f2eb1f59cc3b587444d619376ad5bf10070e937e0dc22b9ffb2e3ae059e6ebf729f87746b2f71e5d88ec99c1fb3c7c49b8617e2520d474c48e1c',
          'ipfs.html.value': 'QmdyBw5oTgCtTLQ18PbDvPL8iaLoEPhSyzD91q9XmgmAjb',
          'ipfs.redirect_domain.value':
            'https://abbfe6z95qov3d40hf6j30g7auo7afhp.mypinata.cloud/ipfs/Qme54oEzRkgooJbCDr78vzKAWcv6DDEZqRhhDyDtzgrZP6',
          'crypto.ETH.address': '0x8aaD44321A86b170879d7A244c1e8d360c99DdA8',
          'gundb.public_key.value':
            'pqeBHabDQdCHhbdivgNEc74QO-x8CPGXq4PKWgfIzhY.7WJR5cZFuSyh1bFwx0GWzjmrim0T5Y6Bp0SSK0im3nI',
          'crypto.BTC.address': 'bc1q359khn0phg58xgezyqsuuaha28zkwx047c0c3y',
        },
      });
    });
  });

<<<<<<< HEAD
=======
  it('should return correct domain resolution for L2 domain', async () => {
    const { domain } = await DomainTestHelper.createTestDomain({
      name: 'brad.crypto',
      node:
        '0x756e4e998dbffd803c21d23b06cd855cdc7a4b57706c95964a37e24b47c10fc9',
      ownerAddress: '0x0000000000000000000000000000000000000000',
      blockchain: Blockchain.ETH,
      networkId: 1337,
      registry: '0xd1e5b0ff1287aa9f9a268759062e4ab08b9dacbe',
      resolution: {},
      resolver: '0xd1e5b0ff1287aa9f9a268759062e4ab08b9dacbe',
    });
    const resolution = domain.getResolution(Blockchain.MATIC, 1337);
    resolution.ownerAddress = '0x8aaD44321A86b170879d7A244c1e8d360c99DdA8';
    resolution.resolver = '0xa9a6a3626993d487d2dbda3173cf58ca1a9d9e9f';
    resolution.registry = '0xa9a6a3626993d487d2dbda3173cf58ca1a9d9e9f';
    resolution.resolution = {
      'crypto.ETH.address': '0x8aaD44321A86b170879d7A244c1e8d360c99DdA8',
    };
    domain.setResolution(resolution);
    await domain.save();

    const res = await supertest(api)
      .get('/domains/brad.crypto')
      .auth(testApiKey.apiKey, { type: 'bearer' })
      .send();
    expect(res.status).eq(200);
    expect(res.body).containSubset({
      meta: {
        domain: 'brad.crypto',
        owner: '0x8aaD44321A86b170879d7A244c1e8d360c99DdA8',
        resolver: '0xa9a6a3626993d487d2dbda3173cf58ca1a9d9e9f',
        registry: '0xa9a6a3626993d487d2dbda3173cf58ca1a9d9e9f',
        blockchain: 'MATIC',
        networkId: 1337,
      },
      records: {
        'crypto.ETH.address': '0x8aaD44321A86b170879d7A244c1e8d360c99DdA8',
      },
    });
  });

  it('should return correct domain resolution for L2 domain on L1', async () => {
    const { domain } = await DomainTestHelper.createTestDomain({
      name: 'brad.crypto',
      node:
        '0x756e4e998dbffd803c21d23b06cd855cdc7a4b57706c95964a37e24b47c10fc9',
      ownerAddress: '0x8aaD44321A86b170879d7A244c1e8d360c99DdA8',
      blockchain: Blockchain.ETH,
      networkId: 1337,
      registry: '0xd1e5b0ff1287aa9f9a268759062e4ab08b9dacbe',
      resolution: {
        'crypto.ETH.address': '0x8aaD44321A86b170879d7A244c1e8d360c99DdA8',
      },
      resolver: '0xd1e5b0ff1287aa9f9a268759062e4ab08b9dacbe',
    });
    const resolution = await domain.getResolution(Blockchain.MATIC, 1337);
    resolution.ownerAddress = '0x0000000000000000000000000000000000000000';
    resolution.resolver = '0xa9a6a3626993d487d2dbda3173cf58ca1a9d9e9f';
    resolution.registry = '0xa9a6a3626993d487d2dbda3173cf58ca1a9d9e9f';
    resolution.resolution = {};
    domain.setResolution(resolution);
    await domain.save();

    const res = await supertest(api)
      .get('/domains/brad.crypto')
      .auth(testApiKey.apiKey, { type: 'bearer' })
      .send();
    expect(res.status).eq(200);
    expect(res.body).containSubset({
      meta: {
        domain: 'brad.crypto',
        owner: '0x8aaD44321A86b170879d7A244c1e8d360c99DdA8',
        resolver: '0xd1e5b0ff1287aa9f9a268759062e4ab08b9dacbe',
        registry: '0xd1e5b0ff1287aa9f9a268759062e4ab08b9dacbe',
        blockchain: 'ETH',
        networkId: 1337,
      },
      records: {
        'crypto.ETH.address': '0x8aaD44321A86b170879d7A244c1e8d360c99DdA8',
      },
    });
  });
>>>>>>> 3159a807
  describe('GET /domains', () => {
    it('should return error for unauthorized query', async () => {
      const res = await supertest(api)
        .get('/domains?owners[]=0xC47Ef814093eCefe330604D9E81e3940ae033c9a')
        .send();
      expect(res.status).eq(403);
      expect(res.body).containSubset({
        message: 'Please provide a valid API key.',
      });
    });

    it('should return empty response', async () => {
      const res = await supertest(api)
        .get('/domains?owners[]=0xC47Ef814093eCefe330604D9E81e3940ae033c9a')
        .auth(testApiKey.apiKey, { type: 'bearer' })
        .send();
      expect(res.body).containSubset({
        data: [],
      });
      expect(res.status).eq(200);
    });
    it('should return true for hasMore', async () => {
      const { domain: testDomain } = await DomainTestHelper.createTestDomain({
        name: 'test1.crypto',
        node:
          '0x99cc72a0f40d092d1b8b3fa8f2da5b7c0c6a9726679112e3827173f8b2460502',
        ownerAddress: '0x58ca45e932a88b2e7d0130712b3aa9fb7c5781e2',
        registry: '0xd1e5b0ff1287aa9f9a268759062e4ab08b9dacbe',
      });
      await DomainTestHelper.createTestDomain({
        name: 'test2.crypto',
        node:
          '0xb899b9e12897c7cea4e24fc4815055b9777ad145507c5e0e1a4edac00b43cf0a',
        ownerAddress: '0x58ca45e932a88b2e7d0130712b3aa9fb7c5781e2',
        registry: '0xd1e5b0ff1287aa9f9a268759062e4ab08b9dacbe',
      });

      const res = await supertest(api)
        .get(
          '/domains?owners[]=0x58ca45e932a88b2e7d0130712b3aa9fb7c5781e2&perPage=1',
        )
        .auth(testApiKey.apiKey, { type: 'bearer' })
        .send();
      expect(res.body).to.deep.equal({
        data: [
          {
            id: testDomain.name,
            attributes: {
              meta: {
                domain: testDomain.name,
                blockchain: 'ETH',
                networkId: 1337,
                owner: '0x58ca45e932a88b2e7d0130712b3aa9fb7c5781e2',
                registry: '0xd1e5b0ff1287aa9f9a268759062e4ab08b9dacbe',
                resolver: '0xb66DcE2DA6afAAa98F2013446dBCB0f4B0ab2842',
              },
              records: {},
            },
          },
        ],
        meta: {
          hasMore: true,
          nextStartingAfter: testDomain.id?.toString(),
          sortBy: 'id',
          sortDirection: 'ASC',
          perPage: 1,
        },
      });
      expect(res.status).eq(200);
    });
    it('should return false for hasMore', async () => {
      const { domain: testDomain } = await DomainTestHelper.createTestDomain({
        name: 'test1.crypto',
        node:
          '0x99cc72a0f40d092d1b8b3fa8f2da5b7c0c6a9726679112e3827173f8b2460502',
        ownerAddress: '0x58ca45e932a88b2e7d0130712b3aa9fb7c5781e2',
        registry: '0xd1e5b0ff1287aa9f9a268759062e4ab08b9dacbe',
      });

      const res = await supertest(api)
        .get(
          '/domains?owners[]=0x58ca45e932a88b2e7d0130712b3aa9fb7c5781e2&perPage=1',
        )
        .auth(testApiKey.apiKey, { type: 'bearer' })
        .send();
      expect(res.body).to.deep.equal({
        data: [
          {
            id: testDomain.name,
            attributes: {
              meta: {
                domain: testDomain.name,
                blockchain: 'ETH',
                networkId: 1337,
                owner: '0x58ca45e932a88b2e7d0130712b3aa9fb7c5781e2',
                registry: '0xd1e5b0ff1287aa9f9a268759062e4ab08b9dacbe',
                resolver: '0xb66DcE2DA6afAAa98F2013446dBCB0f4B0ab2842',
              },
              records: {},
            },
          },
        ],
        meta: {
          hasMore: false,
          nextStartingAfter: testDomain.id?.toString(),
          sortBy: 'id',
          sortDirection: 'ASC',
          perPage: 1,
        },
      });
      expect(res.status).eq(200);
    });
    it('should return list of test domain', async () => {
      const {
        domain: testDomain,
        resolution,
      } = await DomainTestHelper.createTestDomain({
        name: 'test1.crypto',
        node:
          '0x99cc72a0f40d092d1b8b3fa8f2da5b7c0c6a9726679112e3827173f8b2460502',
        ownerAddress: '0x58ca45e932a88b2e7d0130712b3aa9fb7c5781e2',
        registry: '0xd1e5b0ff1287aa9f9a268759062e4ab08b9dacbe',
      });

      const res = await supertest(api)
        .get('/domains?owners[]=0x58ca45e932a88b2e7d0130712b3aa9fb7c5781e2')
        .auth(testApiKey.apiKey, { type: 'bearer' })
        .send();
      expect(res.body).to.deep.equal({
        data: [
          {
            id: testDomain.name,
            attributes: {
              meta: {
                domain: testDomain.name,
                blockchain: resolution.blockchain,
                networkId: resolution.networkId,
                owner: resolution.ownerAddress,
                registry: resolution.registry,
                resolver: resolution.resolver,
              },
              records: {},
            },
          },
        ],
        meta: {
          hasMore: false,
          perPage: 100,
          nextStartingAfter: testDomain.id?.toString(),
          sortBy: 'id',
          sortDirection: 'ASC',
        },
      });
      expect(res.status).eq(200);
    });
    it('should lowercase ownerAddress', async () => {
      const {
        domain: testDomain,
        resolution,
      } = await DomainTestHelper.createTestDomain({
        name: 'test.crypto',
        node:
          '0xb72f443a17edf4a55f766cf3c83469e6f96494b16823a41a4acb25800f303103',
        ownerAddress: '0x58ca45e932a88b2e7d0130712b3aa9fb7c5781e2',
        registry: '0xd1e5b0ff1287aa9f9a268759062e4ab08b9dacbe',
      });

      const res = await supertest(api)
        .get(
          `/domains?owners[]=${'0x58ca45e932a88b2e7d0130712b3aa9fb7c5781e2'.toUpperCase()}`,
        )
        .auth(testApiKey.apiKey, { type: 'bearer' })
        .send();
      expect(res.body).to.deep.equal({
        data: [
          {
            id: testDomain.name,
            attributes: {
              meta: {
                domain: testDomain.name,
                blockchain: resolution.blockchain,
                networkId: resolution.networkId,
                owner: resolution.ownerAddress,
                registry: resolution.registry,
                resolver: resolution.resolver,
              },
              records: {},
            },
          },
        ],
        meta: {
          hasMore: false,
          sortBy: 'id',
          sortDirection: 'ASC',
          perPage: 100,
          nextStartingAfter: testDomain.id?.toString(),
        },
      });
      expect(res.status).eq(200);
    });
    it('should return list of test domains', async () => {
      const {
        domain: testDomainOne,
        resolution: resolutionOne,
      } = await DomainTestHelper.createTestDomain({
        name: 'test.crypto',
        node:
          '0xb72f443a17edf4a55f766cf3c83469e6f96494b16823a41a4acb25800f303103',
        ownerAddress: '0x58ca45e932a88b2e7d0130712b3aa9fb7c5781e2',
        registry: '0xd1e5b0ff1287aa9f9a268759062e4ab08b9dacbe',
      });
      const {
        domain: testDomainTwo,
        resolution: resolutionTwo,
      } = await DomainTestHelper.createTestDomain({
        name: 'test1.crypto',
        node:
          '0x99cc72a0f40d092d1b8b3fa8f2da5b7c0c6a9726679112e3827173f8b2460502',
        ownerAddress: '0x58ca45e932a88b2e7d0130712b3aa9fb7c5781e2',
        registry: '0xd1e5b0ff1287aa9f9a268759062e4ab08b9dacbe',
      });

      const res = await supertest(api)
        .get('/domains?owners=0x58ca45e932a88b2e7d0130712b3aa9fb7c5781e2')
        .auth(testApiKey.apiKey, { type: 'bearer' })
        .send();
      expect(res.body.data).to.have.deep.members([
        {
          id: testDomainOne.name,
          attributes: {
            meta: {
              domain: testDomainOne.name,
              blockchain: resolutionOne.blockchain,
              networkId: resolutionOne.networkId,
              owner: resolutionOne.ownerAddress,
              registry: resolutionOne.registry,
              resolver: resolutionOne.resolver,
            },
            records: {},
          },
        },
        {
          id: testDomainTwo.name,
          attributes: {
            meta: {
              domain: testDomainTwo.name,
              blockchain: resolutionTwo.blockchain,
              networkId: resolutionTwo.networkId,
              owner: resolutionTwo.ownerAddress,
              registry: resolutionTwo.registry,
              resolver: resolutionTwo.resolver,
            },
            records: {},
          },
        },
      ]);
      expect(res.status).eq(200);
    });
    it('should return domains for multiple owners', async () => {
      const testDomains = await Promise.all([
        await DomainTestHelper.createTestDomain({
          name: 'test.crypto',
          node:
            '0xb72f443a17edf4a55f766cf3c83469e6f96494b16823a41a4acb25800f303103',
          ownerAddress: '0x58ca45e932a88b2e7d0130712b3aa9fb7c5781e2',
          registry: '0xd1e5b0ff1287aa9f9a268759062e4ab08b9dacbe',
        }),
        await DomainTestHelper.createTestDomain({
          name: 'test1.crypto',
          node:
            '0x99cc72a0f40d092d1b8b3fa8f2da5b7c0c6a9726679112e3827173f8b2460502',
          ownerAddress: '0x58ca45e932a88b2e7d0130712b3aa9fb7c5781e2',
          registry: '0xd1e5b0ff1287aa9f9a268759062e4ab08b9dacbe',
        }),
        await DomainTestHelper.createTestDomain({
          name: 'test3.crypto',
          node:
            '0xde3d1be3661eadd92290828d632e0dd25703b6008cd92d03f51be25795fe922d',
          ownerAddress: '0x111115e932a88b2e7d0130712b3aa9fb7c522222',
          registry: '0xd1e5b0ff1287aa9f9a268759062e4ab08b9dacbe',
        }),
      ]);

      const expectedDomains = testDomains.map((d) => ({
        id: d.domain.name,
        attributes: {
          meta: {
            domain: d.domain.name,
            blockchain: d.resolution.blockchain,
            networkId: d.resolution.networkId,
            owner: d.resolution.ownerAddress,
            registry: d.resolution.registry,
            resolver: d.resolution.resolver,
          },
          records: {},
        },
      }));

      const res = await supertest(api)
        .get(
          '/domains?owners=0x58ca45e932a88b2e7d0130712b3aa9fb7c5781e2&owners=0x111115e932a88b2e7d0130712b3aa9fb7c522222',
        )
        .auth(testApiKey.apiKey, { type: 'bearer' })
        .send();
      expect(res.body.data).to.have.deep.members(expectedDomains);
      expect(res.status).eq(200);
    });
    it('should return one domain perPage', async () => {
      const {
        domain: testDomainOne,
        resolution: resolutionOne,
      } = await DomainTestHelper.createTestDomain({
        name: 'test.crypto',
        node:
          '0xb72f443a17edf4a55f766cf3c83469e6f96494b16823a41a4acb25800f303103',
        ownerAddress: '0x58ca45e932a88b2e7d0130712b3aa9fb7c5781e2',
        registry: '0xd1e5b0ff1287aa9f9a268759062e4ab08b9dacbe',
      });
      await DomainTestHelper.createTestDomain({
        blockchain: Blockchain.ZIL,
        networkId: env.APPLICATION.ZILLIQA.NETWORK_ID,
        name: 'test1.zil',
        node:
          '0xc0cfff0bacee0844926d425ce027c3d05e09afaa285661aca11c5a97639ef001',
        ownerAddress: '0x58ca45e932a88b2e7d0130712b3aa9fb7c5781e2',
        registry: '0xd1e5b0ff1287aa9f9a268759062e4ab08b9dacbe',
      });

      const res = await supertest(api)
        .get(
          '/domains?owners[]=0x58ca45e932a88b2e7d0130712b3aa9fb7c5781e2&perPage=1',
        )
        .auth(testApiKey.apiKey, { type: 'bearer' })
        .send();
      expect(res.body).to.deep.equal({
        data: [
          {
            id: testDomainOne.name,
            attributes: {
              meta: {
                domain: testDomainOne.name,
                blockchain: resolutionOne.blockchain,
                networkId: resolutionOne.networkId,
                owner: resolutionOne.ownerAddress,
                registry: resolutionOne.registry,
                resolver: resolutionOne.resolver,
              },
              records: {},
            },
          },
        ],
        meta: {
          hasMore: true,
          sortBy: 'id',
          sortDirection: 'ASC',
          perPage: 1,
          nextStartingAfter: testDomainOne.id?.toString(),
        },
      });
      expect(res.status).eq(200);
    });
    it('should return single MATIC resolution for each domain with multiple resolutions', async () => {
      const {
        domain: domainOne,
      } = await DomainTestHelper.createTestDomainWithMultipleResolutions(
        {
          name: 'test.crypto',
          node:
            '0xb72f443a17edf4a55f766cf3c83469e6f96494b16823a41a4acb25800f303103',
          ownerAddress: '0x58ca45e932a88b2e7d0130712b3aa9fb7c5781e2',
          registry: '0xd1e5b0ff1287aa9f9a268759062e4ab08b9dacbe',
        },
        {
          name: 'test.crypto',
          node:
            '0xb72f443a17edf4a55f766cf3c83469e6f96494b16823a41a4acb25800f303103',
          ownerAddress: '0x58ca45e932a88b2e7d0130712b3aa9fb7c5781e2',
          registry: '0xd1e5b0ff1287aa9f9a268759062e4ab08b9dacbe',
          resolution: {
            'crypto.ETH.address': '0x58ca45e932a88b2e7d0130712b3aa9fb7c5781e2',
          },
          blockchain: Blockchain.MATIC,
          networkId: env.APPLICATION.POLYGON.NETWORK_ID,
        },
      );
      const {
        domain: domainTwo,
      } = await DomainTestHelper.createTestDomainWithMultipleResolutions(
        {
          name: 'test2.crypto',
          node:
            '0xb899b9e12897c7cea4e24fc4815055b9777ad145507c5e0e1a4edac00b43cf0a',
          ownerAddress: '0x58ca45e932a88b2e7d0130712b3aa9fb7c5781e2',
          registry: '0xd1e5b0ff1287aa9f9a268759062e4ab08b9dacbe',
        },
        {
          name: 'test2.crypto',
          node:
            '0xb899b9e12897c7cea4e24fc4815055b9777ad145507c5e0e1a4edac00b43cf0a',
          ownerAddress: '0x58ca45e932a88b2e7d0130712b3aa9fb7c5781e2',
          registry: '0xd1e5b0ff1287aa9f9a268759062e4ab08b9dacbe',
          resolution: {
            'crypto.ETH.address': '0x58ca45e932a88b2e7d0130712b3aa9fb7c5781e2',
          },
          blockchain: Blockchain.MATIC,
          networkId: env.APPLICATION.POLYGON.NETWORK_ID,
        },
      );
      const {
        domain: domainThree,
      } = await DomainTestHelper.createTestDomainWithMultipleResolutions(
        {
          name: 'test3.crypto',
          node:
            '0xde3d1be3661eadd92290828d632e0dd25703b6008cd92d03f51be25795fe922d',
          ownerAddress: '0x58ca45e932a88b2e7d0130712b3aa9fb7c5781e2',
          registry: '0xd1e5b0ff1287aa9f9a268759062e4ab08b9dacbe',
        },
        {
          name: 'test3.crypto',
          node:
            '0xde3d1be3661eadd92290828d632e0dd25703b6008cd92d03f51be25795fe922d',
          ownerAddress: '0x58ca45e932a88b2e7d0130712b3aa9fb7c5781e2',
          registry: '0xd1e5b0ff1287aa9f9a268759062e4ab08b9dacbe',
          resolution: {
            'crypto.ETH.address': '0xd1e5b0ff1287aa9f9a268759062e4ab08b9dacbe',
          },
          blockchain: Blockchain.MATIC,
          networkId: env.APPLICATION.POLYGON.NETWORK_ID,
        },
      );
      const {
        domain: domainFour,
      } = await DomainTestHelper.createTestDomainWithMultipleResolutions(
        {
          name: 'test4.crypto',
          node:
            '0x36f2168288f23c788493ec57064e1e447342670aa096f834b862fed02439d202',
          ownerAddress: '0x58ca45e932a88b2e7d0130712b3aa9fb7c5781e2',
          registry: '0xd1e5b0ff1287aa9f9a268759062e4ab08b9dacbe',
        },
        {
          name: 'test4.crypto',
          node:
            '0x36f2168288f23c788493ec57064e1e447342670aa096f834b862fed02439d202',
          ownerAddress: '0x58ca45e932a88b2e7d0130712b3aa9fb7c5781e2',
          registry: '0xd1e5b0ff1287aa9f9a268759062e4ab08b9dacbe',
          resolution: {
            'crypto.ETH.address': '0x033dc48B5dB4CA62861643e9D2C411D9eb6D1975',
          },
          blockchain: Blockchain.MATIC,
          networkId: env.APPLICATION.POLYGON.NETWORK_ID,
        },
      );
      const res = await supertest(api)
        .get(`/domains?owners[]=0x58ca45e932a88b2e7d0130712b3aa9fb7c5781e2`)
        .auth(testApiKey.apiKey, { type: 'bearer' })
        .send();
      expect(res.body).to.deep.equal({
        data: [
          {
            id: domainOne.name,
            attributes: {
              meta: {
                domain: domainOne.name,
                blockchain: 'MATIC',
                networkId: 1337,
                owner: '0x58ca45e932a88b2e7d0130712b3aa9fb7c5781e2',
                registry: '0xd1e5b0ff1287aa9f9a268759062e4ab08b9dacbe',
                resolver: '0xb66DcE2DA6afAAa98F2013446dBCB0f4B0ab2842',
              },
              records: {
                'crypto.ETH.address':
                  '0x58ca45e932a88b2e7d0130712b3aa9fb7c5781e2',
              },
            },
          },
          {
            id: domainTwo.name,
            attributes: {
              meta: {
                domain: domainTwo.name,
                blockchain: 'MATIC',
                networkId: 1337,
                owner: '0x58ca45e932a88b2e7d0130712b3aa9fb7c5781e2',
                registry: '0xd1e5b0ff1287aa9f9a268759062e4ab08b9dacbe',
                resolver: '0xb66DcE2DA6afAAa98F2013446dBCB0f4B0ab2842',
              },
              records: {
                'crypto.ETH.address':
                  '0x58ca45e932a88b2e7d0130712b3aa9fb7c5781e2',
              },
            },
          },
          {
            id: domainThree.name,
            attributes: {
              meta: {
                domain: domainThree.name,
                blockchain: 'MATIC',
                networkId: 1337,
                owner: '0x58ca45e932a88b2e7d0130712b3aa9fb7c5781e2',
                registry: '0xd1e5b0ff1287aa9f9a268759062e4ab08b9dacbe',
                resolver: '0xb66DcE2DA6afAAa98F2013446dBCB0f4B0ab2842',
              },
              records: {
                'crypto.ETH.address':
                  '0xd1e5b0ff1287aa9f9a268759062e4ab08b9dacbe',
              },
            },
          },
          {
            id: domainFour.name,
            attributes: {
              meta: {
                domain: domainFour.name,
                blockchain: 'MATIC',
                networkId: 1337,
                owner: '0x58ca45e932a88b2e7d0130712b3aa9fb7c5781e2',
                registry: '0xd1e5b0ff1287aa9f9a268759062e4ab08b9dacbe',
                resolver: '0xb66DcE2DA6afAAa98F2013446dBCB0f4B0ab2842',
              },
              records: {
                'crypto.ETH.address':
                  '0x033dc48B5dB4CA62861643e9D2C411D9eb6D1975',
              },
            },
          },
        ],
        meta: {
          hasMore: false,
          nextStartingAfter: domainFour.id?.toString(),
          perPage: 100,
          sortBy: 'id',
          sortDirection: 'ASC',
        },
      });
      expect(res.status).eq(200);
    });
    it('should return MATIC resolution for domain with multiple resolutions', async () => {
      const {
        domain,
      } = await DomainTestHelper.createTestDomainWithMultipleResolutions(
        {
          name: 'test.crypto',
          node:
            '0xb72f443a17edf4a55f766cf3c83469e6f96494b16823a41a4acb25800f303103',
          ownerAddress: '0x58ca45e932a88b2e7d0130712b3aa9fb7c5781e2',
          registry: '0xd1e5b0ff1287aa9f9a268759062e4ab08b9dacbe',
        },
        {
          name: 'test.crypto',
          node:
            '0xb72f443a17edf4a55f766cf3c83469e6f96494b16823a41a4acb25800f303103',
          ownerAddress: '0x58ca45e932a88b2e7d0130712b3aa9fb7c5781e2',
          registry: '0xd1e5b0ff1287aa9f9a268759062e4ab08b9dacbe',
          resolution: {
            'crypto.ETH.address': '0x58ca45e932a88b2e7d0130712b3aa9fb7c5781e2',
          },
          blockchain: Blockchain.MATIC,
          networkId: env.APPLICATION.POLYGON.NETWORK_ID,
        },
      );
      const res = await supertest(api)
        .get(`/domains?owners[]=0x58ca45e932a88b2e7d0130712b3aa9fb7c5781e2`)
        .auth(testApiKey.apiKey, { type: 'bearer' })
        .send();
      expect(res.body).to.deep.equal({
        data: [
          {
            id: domain.name,
            attributes: {
              meta: {
                domain: domain.name,
                blockchain: 'MATIC',
                networkId: 1337,
                owner: '0x58ca45e932a88b2e7d0130712b3aa9fb7c5781e2',
                registry: '0xd1e5b0ff1287aa9f9a268759062e4ab08b9dacbe',
                resolver: '0xb66DcE2DA6afAAa98F2013446dBCB0f4B0ab2842',
              },
              records: {
                'crypto.ETH.address':
                  '0x58ca45e932a88b2e7d0130712b3aa9fb7c5781e2',
              },
            },
          },
        ],
        meta: {
          hasMore: false,
          nextStartingAfter: domain.id?.toString(),
          perPage: 100,
          sortBy: 'id',
          sortDirection: 'ASC',
        },
      });
      expect(res.status).eq(200);
    });

    it('should return no domain from empty startingAfter', async () => {
      const { domain } = await DomainTestHelper.createTestDomain({
        name: 'test.crypto',
        node:
          '0xb72f443a17edf4a55f766cf3c83469e6f96494b16823a41a4acb25800f303103',
        ownerAddress: '0x58ca45e932a88b2e7d0130712b3aa9fb7c5781e2',
        registry: '0xd1e5b0ff1287aa9f9a268759062e4ab08b9dacbe',
      });
      const res = await supertest(api)
        .get(
          `/domains?owners[]=0x58ca45e932a88b2e7d0130712b3aa9fb7c5781e2&startingAfter=${(
            (domain.id || 0) + 1
          ).toString()}`,
        )
        .auth(testApiKey.apiKey, { type: 'bearer' })
        .send();
      expect(res.body).to.deep.equal({
        data: [],
        meta: {
          hasMore: false,
          nextStartingAfter: ((domain.id || 0) + 1).toString(),
          perPage: 100,
          sortBy: 'id',
          sortDirection: 'ASC',
        },
      });
      expect(res.status).eq(200);
    });

    it('should return error on missing owners param', async () => {
      const res = await supertest(api)
        .get('/domains?awef[]=0x58ca45e932a88b2e7d0130712b3aa9fb7c5781e2')
        .auth(testApiKey.apiKey, { type: 'bearer' })
        .send();
      expect(res.body).containSubset({
        errors: [
          {
            constraints: {
              arrayNotEmpty: 'owners should not be empty',
              isArray: 'owners must be an array',
              isNotEmpty: 'each value in owners should not be empty',
              isString: 'each value in owners must be a string',
            },
          },
        ],
      });
      expect(res.status).eq(400);
    });
  });

  describe('GET /domains/:domainName/transfers/latest', () => {
    type eventsTestData = { from: string; to: string }[];
    async function saveCnsEvents(
      tokenId: string,
      l1events: eventsTestData,
      l2events: eventsTestData,
    ) {
      for (let i = 0; i < l1events.length; i++) {
        const event = l1events[i];
        await new CnsRegistryEvent({
          contractAddress: '0xdead1dead1dead1dead1dead1dead1dead1dead1',
          type: 'Transfer',
          blockchain: 'ETH',
          networkId: 1,
          blockNumber: i,
          blockHash: `0x${i}`,
          logIndex: 1,
          returnValues: { tokenId: tokenId, from: event.from, to: event.to },
        }).save();
      }
      for (let i = 0; i < l2events.length; i++) {
        const event = l2events[i];
        await new CnsRegistryEvent({
          contractAddress: '0xdead2dead2dead2dead2dead2dead2dead2dead2',
          type: 'Transfer',
          blockchain: 'MATIC',
          networkId: 137,
          blockNumber: i + 1000,
          blockHash: `0x${i + 1000}`,
          logIndex: 1,
          returnValues: { tokenId: tokenId, from: event.from, to: event.to },
        }).save();
      }
    }

    it('should return latest transfers from MATIC and ETH networks', async () => {
      const { domain: testDomain } = await DomainTestHelper.createTestDomainL2(
        {
          name: 'kirill.dao',
          node: '0x06fd626e68ed0311d37c040c788137dc168124856fdb3b5ec37f54e98dd764ef',
        },
        {
          ownerAddress: '0xea674fdde714fd979de3edf0f56aa9716b898ec8',
          registry: '0xd1e5b0ff1287aa9f9a268759062e4ab08b9dacbe',
        },
        {
          ownerAddress: '0x58ca45e932a88b2e7d0130712b3aa9fb7c5781e2',
          registry: '0xd1e5b0ff1287aa9f9a268759062e4ab08b9dacbe',
        },
      );
      await saveCnsEvents(
        testDomain.node,
        [
          {
            from: '0x0000000000000000000000000000000000000000',
            to: '0x58ca45e932a88b2e7d0130712b3aa9fb7c5781e2',
          },
          {
            from: '0x58ca45e932a88b2e7d0130712b3aa9fb7c5781e2',
            to: '0xea674fdde714fd979de3edf0f56aa9716b898ec8',
          },
        ],
        [
          {
            from: '0x0000000000000000000000000000000000000000',
            to: '0x58ca45e932a88b2e7d0130712b3aa9fb7c5781e2',
          },
          {
            from: '0x58ca45e932a88b2e7d0130712b3aa9fb7c5781e2',
            to: '0xea674fdde714fd979de3edf0f56aa9716b898ec8',
          },
          {
            from: '0xea674fdde714fd979de3edf0f56aa9716b898ec8',
            to: '0x58ca45e932a88b2e7d0130712b3aa9fb7c5781e2',
          },
        ],
      );

      const res = await supertest(api)
        .get(`/domains/${testDomain.name}/transfers/latest`)
        .auth(testApiKey.apiKey, { type: 'bearer' })
        .send();

      expect(res.status).eq(200);
      expect(res.body).to.deep.eq({
        data: [
          {
            domain: testDomain.name,
            from: '0x58ca45e932a88b2e7d0130712b3aa9fb7c5781e2',
            to: '0xea674fdde714fd979de3edf0f56aa9716b898ec8',
            blockNumber: 1,
            networkId: 1,
            blockchain: 'ETH',
          },
          {
            domain: testDomain.name,
            from: '0xea674fdde714fd979de3edf0f56aa9716b898ec8',
            to: '0x58ca45e932a88b2e7d0130712b3aa9fb7c5781e2',
            blockNumber: 1002,
            networkId: 137,
            blockchain: 'MATIC',
          },
        ],
      });
    });

    it('should return one result if domain has no transfers in another network', async () => {
      const { domain: testDomain } = await DomainTestHelper.createTestDomainL2(
        {
          name: 'kirill.dao',
          node: '0x06fd626e68ed0311d37c040c788137dc168124856fdb3b5ec37f54e98dd764ef',
        },
        {
          ownerAddress: '0xea674fdde714fd979de3edf0f56aa9716b898ec8',
          registry: '0xd1e5b0ff1287aa9f9a268759062e4ab08b9dacbe',
        },
        {
          ownerAddress: '0x58ca45e932a88b2e7d0130712b3aa9fb7c5781e2',
          registry: '0xd1e5b0ff1287aa9f9a268759062e4ab08b9dacbe',
        },
      );
      await saveCnsEvents(
        testDomain.node,
        [],
        [
          {
            from: '0x0000000000000000000000000000000000000000',
            to: '0x58ca45e932a88b2e7d0130712b3aa9fb7c5781e2',
          },
          {
            from: '0x58ca45e932a88b2e7d0130712b3aa9fb7c5781e2',
            to: '0xea674fdde714fd979de3edf0f56aa9716b898ec8',
          },
          {
            from: '0xea674fdde714fd979de3edf0f56aa9716b898ec8',
            to: '0x58ca45e932a88b2e7d0130712b3aa9fb7c5781e2',
          },
        ],
      );

      const res = await supertest(api)
        .get(`/domains/${testDomain.name}/transfers/latest`)
        .auth(testApiKey.apiKey, { type: 'bearer' })
        .send();

      expect(res.status).eq(200);
      expect(res.body).to.deep.eq({
        data: [
          {
            domain: testDomain.name,
            from: '0xea674fdde714fd979de3edf0f56aa9716b898ec8',
            to: '0x58ca45e932a88b2e7d0130712b3aa9fb7c5781e2',
            blockNumber: 1002,
            networkId: 137,
            blockchain: 'MATIC',
          },
        ],
      });
    });

    it('should return error for zil domain', async () => {
      const res = await supertest(api)
        .get(`/domains/test.zil/transfers/latest`)
        .auth(testApiKey.apiKey, { type: 'bearer' })
        .send();

      expect(res.status).eq(400);
      expect(res.body.code).to.eq('BadRequestError');
      expect(res.body.message).to.eq(
        `Invalid params, check 'errors' property for more info.`,
      );
      expect(res.body.errors).to.deep.eq([
        {
          children: [],
          constraints: {
            'validate domainName with isNotZilDomain': '',
          },
          property: 'domainName',
          target: {
            domainName: 'test.zil',
          },
          value: 'test.zil',
        },
      ]);
    });
  });

<<<<<<< HEAD
  describe('Errors handling', () => {
    it('should format the 500 error', async () => {
      const connection = getConnection();
      connection.close();
      const res = await supertest(api)
        .get('/domains/brad.crypto')
        .auth(testApiKey.apiKey, { type: 'bearer' })
        .send();
      expect(res.status).eq(500);
      expect(res.body.code).to.exist;
      expect(res.body.message).to.exist;
      expect(res.body.errors).to.exist;
      expect(res.body.stack).to.not.exist;
      await connection.connect(); // restore the connection to the db;
    });
    it('should return appropriate error for missing an owner param', async () => {
      const res = await supertest(api)
        .get('/domains/')
        .auth(testApiKey.apiKey, { type: 'bearer' })
        .send();
      expect(res.status).eq(400);
      expect(res.body).containSubset({
        code: 'BadRequestError',
        message: "Invalid queries, check 'errors' property for more info.",
        errors: [
          {
            property: 'owners',
            constraints: {
              arrayNotEmpty: 'owners should not be empty',
              isArray: 'owners must be an array',
              isNotEmpty: 'each value in owners should not be empty',
              isString: 'each value in owners must be a string',
            },
          },
        ],
      });
=======
  it('filters domains list by tld', async () => {
    const {
      domain: testDomainOne,
      resolution: resolutionOne,
    } = await DomainTestHelper.createTestDomain({
      name: 'test.crypto',
      node:
        '0xb72f443a17edf4a55f766cf3c83469e6f96494b16823a41a4acb25800f303103',
      ownerAddress: '0x58ca45e932a88b2e7d0130712b3aa9fb7c5781e2',
      registry: '0xd1e5b0ff1287aa9f9a268759062e4ab08b9dacbe',
    });
    await DomainTestHelper.createTestDomain({
      blockchain: Blockchain.ZIL,
      networkId: env.APPLICATION.ZILLIQA.NETWORK_ID,
      name: 'test1.zil',
      node:
        '0xc0cfff0bacee0844926d425ce027c3d05e09afaa285661aca11c5a97639ef001',
      ownerAddress: '0x58ca45e932a88b2e7d0130712b3aa9fb7c5781e2',
      registry: '0xd1e5b0ff1287aa9f9a268759062e4ab08b9dacbe',
>>>>>>> 3159a807
    });
    it('should return appropriate error for incorrect input', async () => {
      const res = await supertest(api)
        .get(
          '/domains?owners[]=0x58ca45e932a88b2e7d0130712b3aa9fb7c5781e2&perPage=0',
        )
        .auth(testApiKey.apiKey, { type: 'bearer' })
        .send();

      expect(res.status).eq(400);
      expect(res.body.code).to.exist;
      expect(res.body.message).to.exist;
      expect(res.body).to.containSubset({
        code: 'BadRequestError',
        message: "Invalid queries, check 'errors' property for more info.",
        errors: [
          {
            property: 'perPage',
            constraints: {
              min: 'perPage must not be less than 1',
            },
          },
        ],
      });
    });

<<<<<<< HEAD
    it('filters domains list by tld', async () => {
      const { domain: testDomainOne, resolution: resolutionOne } =
        await DomainTestHelper.createTestDomain({
          name: 'test.crypto',
          node: '0xb72f443a17edf4a55f766cf3c83469e6f96494b16823a41a4acb25800f303103',
          ownerAddress: '0x58ca45e932a88b2e7d0130712b3aa9fb7c5781e2',
          registry: '0xd1e5b0ff1287aa9f9a268759062e4ab08b9dacbe',
        });
      await DomainTestHelper.createTestDomain({
        blockchain: Blockchain.ZIL,
        networkId: env.APPLICATION.ZILLIQA.NETWORK_ID,
        name: 'test1.zil',
        node: '0xc0cfff0bacee0844926d425ce027c3d05e09afaa285661aca11c5a97639ef001',
        ownerAddress: '0x58ca45e932a88b2e7d0130712b3aa9fb7c5781e2',
        registry: '0xd1e5b0ff1287aa9f9a268759062e4ab08b9dacbe',
      });
=======
  it('filters domains list by multiple tlds', async () => {
    const {
      domain: testDomainOne,
      resolution: resolutionOne,
    } = await DomainTestHelper.createTestDomain({
      name: 'test.crypto',
      node:
        '0xb72f443a17edf4a55f766cf3c83469e6f96494b16823a41a4acb25800f303103',
      ownerAddress: '0x58ca45e932a88b2e7d0130712b3aa9fb7c5781e2',
      registry: '0xd1e5b0ff1287aa9f9a268759062e4ab08b9dacbe',
    });
    const {
      domain: testDomainTwo,
      resolution: resolutionTwo,
    } = await DomainTestHelper.createTestDomain({
      blockchain: Blockchain.ZIL,
      networkId: env.APPLICATION.ZILLIQA.NETWORK_ID,
      name: 'test1.zil',
      node:
        '0xc0cfff0bacee0844926d425ce027c3d05e09afaa285661aca11c5a97639ef001',
      ownerAddress: '0x58ca45e932a88b2e7d0130712b3aa9fb7c5781e2',
      registry: '0xd1e5b0ff1287aa9f9a268759062e4ab08b9dacbe',
    });
>>>>>>> 3159a807

      const res = await supertest(api)
        .get(
          '/domains?owners=0x58ca45e932a88b2e7d0130712b3aa9fb7c5781e2&tlds=crypto',
        )
        .auth(testApiKey.apiKey, { type: 'bearer' })
        .send();
      expect(res.body).to.deep.equal({
        data: [
          {
            id: testDomainOne.name,
            attributes: {
              meta: {
                domain: testDomainOne.name,
                blockchain: resolutionOne.blockchain,
                networkId: resolutionOne.networkId,
                owner: resolutionOne.ownerAddress,
                registry: resolutionOne.registry,
                resolver: resolutionOne.resolver,
              },
              records: {},
            },
          },
        ],
        meta: {
          hasMore: false,
          nextStartingAfter: testDomainOne.id?.toString(),
          perPage: 100,
          sortBy: 'id',
          sortDirection: 'ASC',
        },
      });
      expect(res.status).eq(200);
    });

    it('filters domains list by multiple tlds', async () => {
      const { domain: testDomainOne, resolution: resolutionOne } =
        await DomainTestHelper.createTestDomain({
          name: 'test.crypto',
          node: '0xb72f443a17edf4a55f766cf3c83469e6f96494b16823a41a4acb25800f303103',
          ownerAddress: '0x58ca45e932a88b2e7d0130712b3aa9fb7c5781e2',
          registry: '0xd1e5b0ff1287aa9f9a268759062e4ab08b9dacbe',
        });
      const { domain: testDomainTwo, resolution: resolutionTwo } =
        await DomainTestHelper.createTestDomain({
          blockchain: Blockchain.ZIL,
          networkId: env.APPLICATION.ZILLIQA.NETWORK_ID,
          name: 'test1.zil',
          node: '0xc0cfff0bacee0844926d425ce027c3d05e09afaa285661aca11c5a97639ef001',
          ownerAddress: '0x58ca45e932a88b2e7d0130712b3aa9fb7c5781e2',
          registry: '0xd1e5b0ff1287aa9f9a268759062e4ab08b9dacbe',
        });

      const res = await supertest(api)
        .get(
          '/domains?owners[]=0x58ca45e932a88b2e7d0130712b3aa9fb7c5781e2&tlds=crypto&tlds=zil',
        )
        .auth(testApiKey.apiKey, { type: 'bearer' })
        .send();
      expect(res.body).to.deep.equal({
        data: [
          {
            id: testDomainOne.name,
            attributes: {
              meta: {
                domain: testDomainOne.name,
                blockchain: resolutionOne.blockchain,
                networkId: resolutionOne.networkId,
                owner: resolutionOne.ownerAddress,
                registry: resolutionOne.registry,
                resolver: resolutionOne.resolver,
              },
              records: {},
            },
          },
          {
            id: testDomainTwo.name,
            attributes: {
              meta: {
                domain: testDomainTwo.name,
                blockchain: resolutionTwo.blockchain,
                networkId: resolutionTwo.networkId,
                owner: resolutionTwo.ownerAddress,
                registry: resolutionTwo.registry,
                resolver: resolutionTwo.resolver,
              },
              records: {},
            },
          },
        ],
        meta: {
          hasMore: false,
          nextStartingAfter: testDomainTwo.id?.toString(),
          perPage: 100,
          sortBy: 'id',
          sortDirection: 'ASC',
        },
      });
      expect(res.status).eq(200);
    });

    it('should return error for incorrect tlds', async () => {
      const res = await supertest(api)
        .get(
          '/domains?owners[]=0x58ca45e932a88b2e7d0130712b3aa9fb7c5781e2&tlds=crypto&tlds=test',
        )
        .auth(testApiKey.apiKey, { type: 'bearer' })
        .send();

      expect(res.status).eq(400);
      expect(res.body.code).to.exist;
      expect(res.body.message).to.exist;
      expect(res.body).to.containSubset({
        code: 'BadRequestError',
        message: "Invalid queries, check 'errors' property for more info.",
        errors: [
          {
            property: 'tlds',
            constraints: {
              'validate tlds with validTlds': 'Invalid TLD list provided',
            },
          },
        ],
      });
    });
  });

  describe('GET /domains sorting and filtration', () => {
    let testDomains: {
      domain: Domain;
      resolutions: DomainsResolution[];
    }[] = [];
    // Test domains list:
    // 0: .crypto domain on L1
    // 1: .crypto domain on L2
    // 2: .wallet domain on L1
    // 3: .wallet domain on L2
    // 4: .zil domain on ZNS
    // All domains have same owner and resolution
    beforeEach(async () => {
      testDomains = [];
      testDomains.push(
        await DomainTestHelper.createTestDomainL2(
          {
            name: 'testa.crypto',
            node:
              '0xc1ff26b9cedbcf2f0408961898aae4ba65e9acd08543eebf7676482c8a23dba8',
          },
          {
            registry: '0xd1e5b0ff1287aa9f9a268759062e4ab08b9dacbe',
            ownerAddress: '0x58ca45e932a88b2e7d0130712b3aa9fb7c5781e2',
          },
          {
            registry: '0xa9a6a3626993d487d2dbda3173cf58ca1a9d9e9f',
            ownerAddress: Domain.NullAddress,
          },
        ),
      );

      testDomains.push(
        await DomainTestHelper.createTestDomainL2(
          {
            name: 'testb.crypto',
            node:
              '0xe952ce3758282cce878760001be22370f4842793139518e119ae04ae24004206',
          },
          {
            registry: '0xd1e5b0ff1287aa9f9a268759062e4ab08b9dacbe',
            ownerAddress: Domain.NullAddress,
          },
          {
            registry: '0xa9a6a3626993d487d2dbda3173cf58ca1a9d9e9f',
            ownerAddress: '0x58ca45e932a88b2e7d0130712b3aa9fb7c5781e2',
          },
        ),
      );

      testDomains.push(
        await DomainTestHelper.createTestDomainL2(
          {
            name: 'testa.wallet',
            node:
              '0x04d4bba9f230ea6c78c1e6b37d268106ac90e0bdcd2dd8322895c0fca5800729',
          },
          {
            registry: '0xd1e5b0ff1287aa9f9a268759062e4ab08b9dacbe',
            ownerAddress: '0x58ca45e932a88b2e7d0130712b3aa9fb7c5781e2',
          },
          {
            registry: '0xa9a6a3626993d487d2dbda3173cf58ca1a9d9e9f',
            ownerAddress: Domain.NullAddress,
          },
        ),
      );

      testDomains.push(
        await DomainTestHelper.createTestDomainL2(
          {
            name: 'testb.wallet',
            node:
              '0xfa8911cd87a6dac8310914c86952e6d451c92e03663cd1190032816a9d59edf3',
          },
          {
            registry: '0xd1e5b0ff1287aa9f9a268759062e4ab08b9dacbe',
            ownerAddress: Domain.NullAddress,
          },
          {
            registry: '0xa9a6a3626993d487d2dbda3173cf58ca1a9d9e9f',
            ownerAddress: '0x58ca45e932a88b2e7d0130712b3aa9fb7c5781e2',
          },
        ),
      );

      const {
        domain: zilDomain,
        resolution: zilResolution,
      } = await DomainTestHelper.createTestDomain({
        blockchain: Blockchain.ZIL,
        networkId: env.APPLICATION.ZILLIQA.NETWORK_ID,
        name: 'test1.zil',
        node:
          '0xc0cfff0bacee0844926d425ce027c3d05e09afaa285661aca11c5a97639ef001',
        ownerAddress: '0x58ca45e932a88b2e7d0130712b3aa9fb7c5781e2',
        registry: '0xd1e5b0ff1287aa9f9a268759062e4ab08bbeadb',
      });
      testDomains.push({ domain: zilDomain, resolutions: [zilResolution] });
    });

    function getSortedTestDomains(
      sortFunc: (
        a: { domain: Domain; resolution: DomainsResolution },
        b: { domain: Domain; resolution: DomainsResolution },
      ) => number,
    ) {
      const expectedData = testDomains
        .map((dom) => {
          // simple filter to get expected data
          const resolution =
            dom.resolutions[0].ownerAddress ===
            '0x58ca45e932a88b2e7d0130712b3aa9fb7c5781e2'
              ? dom.resolutions[0]
              : dom.resolutions[1];
          return {
            id: dom.domain.name,
            attributes: {
              meta: {
                domain: dom.domain.name,
                blockchain: resolution.blockchain,
                networkId: resolution.networkId,
                owner: resolution.ownerAddress,
                registry: resolution.registry,
                resolver: resolution.resolver,
              },
              records: {},
            },
            sortingFields: {
              domain: dom.domain,
              resolution,
            },
          };
        })
        .sort((a, b) => sortFunc(a.sortingFields, b.sortingFields));
      return {
        domains: expectedData.map(({ sortingFields }) => sortingFields.domain),
        expectedData: expectedData.map(({ sortingFields, ...keep }) => keep),
      };
    }

    it('should sort by domain name ascending', async () => {
      const { domains, expectedData } = getSortedTestDomains((a, b) =>
        a.domain.name.localeCompare(b.domain.name),
      );

      const res = await supertest(api)
        .get(
          `/domains?owners[]=0x58ca45e932a88b2e7d0130712b3aa9fb7c5781e2&sortBy=name`,
        )
        .auth(testApiKey.apiKey, { type: 'bearer' })
        .send();

      expect(res.status).eq(200);
      expect(res.body.data).to.exist;
      expect(res.body.data).to.deep.equal(expectedData);
      expect(res.body.meta).to.deep.equal({
        hasMore: false,
        nextStartingAfter: domains[domains.length - 1].name,
        perPage: 100,
        sortBy: 'name',
        sortDirection: 'ASC',
      });
    });

    it('should sort by domain name descending', async () => {
      const { domains, expectedData } = getSortedTestDomains(
        (a, b) => -a.domain.name.localeCompare(b.domain.name),
      );

      const res = await supertest(api)
        .get(
          `/domains?owners[]=0x58ca45e932a88b2e7d0130712b3aa9fb7c5781e2&sortBy=name&sortDirection=DESC`,
        )
        .auth(testApiKey.apiKey, { type: 'bearer' })
        .send();

      expect(res.status).eq(200);
      expect(res.body.data).to.exist;
      expect(res.body.data).to.deep.equal(expectedData);
      expect(res.body.meta).to.deep.equal({
        hasMore: false,
        nextStartingAfter: domains[domains.length - 1].name,
        perPage: 100,
        sortBy: 'name',
        sortDirection: 'DESC',
      });
    });
    it('should sort by domain id ascending by default', async () => {
      const { domains, expectedData } = getSortedTestDomains(
        (a, b) => (a.domain.id || 0) - (b.domain.id || 0),
      );

      const res = await supertest(api)
        .get(`/domains?owners[]=0x58ca45e932a88b2e7d0130712b3aa9fb7c5781e2`)
        .auth(testApiKey.apiKey, { type: 'bearer' })
        .send();

      expect(res.status).eq(200);
      expect(res.body.data).to.exist;
      expect(res.body.data).to.deep.equal(expectedData);
      expect(res.body.meta).to.deep.equal({
        hasMore: false,
        nextStartingAfter: domains[domains.length - 1].id?.toString(),
        perPage: 100,
        sortBy: 'id',
        sortDirection: 'ASC',
      });
    });

    it('should sort by domain id descending', async () => {
      const { domains, expectedData } = getSortedTestDomains(
        (a, b) => (b.domain.id || 0) - (a.domain.id || 0),
      );

      const res = await supertest(api)
        .get(
          `/domains?owners[]=0x58ca45e932a88b2e7d0130712b3aa9fb7c5781e2&sortBy=id&sortDirection=DESC`,
        )
        .auth(testApiKey.apiKey, { type: 'bearer' })
        .send();

      expect(res.status).eq(200);
      expect(res.body.data).to.exist;
      expect(res.body.data).to.deep.equal(expectedData);
      expect(res.body.meta).to.deep.equal({
        hasMore: false,
        nextStartingAfter: domains[domains.length - 1].id?.toString(),
        perPage: 100,
        sortBy: 'id',
        sortDirection: 'DESC',
      });
    });

    it('should sort with starting after', async () => {
      const { domains, expectedData } = getSortedTestDomains(
        (a, b) => -a.domain.name.localeCompare(b.domain.name),
      );

      const res = await supertest(api)
        .get(
          `/domains?owners=0x58ca45e932a88b2e7d0130712b3aa9fb7c5781e2&sortBy=name&sortDirection=DESC&perPage=1&startingAfter=${domains[1].name}`,
        )
        .auth(testApiKey.apiKey, { type: 'bearer' })
        .send();

      expect(res.status).eq(200);
      expect(res.body.data).to.exist;
      expect(res.body.data).to.deep.equal([expectedData[2]]);
      expect(res.body.meta).to.deep.equal({
        hasMore: true,
        nextStartingAfter: domains[2].name,
        perPage: 1,
        sortBy: 'name',
        sortDirection: 'DESC',
      });
    });

    it('should return error for invalid sortBy', async () => {
      const res = await supertest(api)
        .get(
          `/domains?owners=0x58ca45e932a88b2e7d0130712b3aa9fb7c5781e2&sortBy=invalid`,
        )
        .auth(testApiKey.apiKey, { type: 'bearer' })
        .send();

      expect(res.status).eq(400);
      expect(res.body).containSubset({
        errors: [
          {
            constraints: {
              isIn: 'sortBy must be one of the following values: id, name',
            },
          },
        ],
      });
    });

    it('should return error for invalid sortDirection', async () => {
      const res = await supertest(api)
        .get(
          `/domains?owners[]=0x58ca45e932a88b2e7d0130712b3aa9fb7c5781e2&sortDirection=invalid`,
        )
        .auth(testApiKey.apiKey, { type: 'bearer' })
        .send();

      expect(res.status).eq(400);
      expect(res.body).containSubset({
        errors: [
          {
            constraints: {
              isIn:
                'sortDirection must be one of the following values: ASC, DESC',
            },
          },
        ],
      });
    });
  });
});<|MERGE_RESOLUTION|>--- conflicted
+++ resolved
@@ -150,8 +150,7 @@
     it('should return correct domain resolution for domain in lowercase', async () => {
       await DomainTestHelper.createTestDomain({
         name: 'testdomainforcase.crypto',
-        node:
-          '0x08c2e9d2a30aa81623fcc758848d5556696868222fbc80a15ca46ec2fe2cba4f',
+        node: '0x08c2e9d2a30aa81623fcc758848d5556696868222fbc80a15ca46ec2fe2cba4f',
         ownerAddress: '0x8aaD44321A86b170879d7A244c1e8d360c99DdA8',
         blockchain: Blockchain.ETH,
         networkId: 1337,
@@ -249,8 +248,7 @@
         ownerAddress: '0xcea21f5a6afc11b3a4ef82e986d63b8b050b6910',
         resolver: '0x34bbdee3404138430c76c2d1b2d4a2d223a896df',
         registry: '0x9611c53be6d1b32058b2747bdececed7e1216793',
-        node:
-          '0x8052ef7b6b4eee4bc0d7014f0e216db6270bf0055bcd3582368601f2de5e60f0',
+        node: '0x8052ef7b6b4eee4bc0d7014f0e216db6270bf0055bcd3582368601f2de5e60f0',
         resolution: {},
       });
       const res = await supertest(api)
@@ -275,8 +273,7 @@
       await DomainTestHelper.createTestDomain({
         name: 'brad.crypto',
         ownerAddress: '0x8aaD44321A86b170879d7A244c1e8d360c99DdA8',
-        node:
-          '0x756e4e998dbffd803c21d23b06cd855cdc7a4b57706c95964a37e24b47c10fc9',
+        node: '0x756e4e998dbffd803c21d23b06cd855cdc7a4b57706c95964a37e24b47c10fc9',
         registry: '0xd1e5b0ff1287aa9f9a268759062e4ab08b9dacbe',
         resolution: {
           'gundb.username.value':
@@ -322,13 +319,10 @@
     });
   });
 
-<<<<<<< HEAD
-=======
   it('should return correct domain resolution for L2 domain', async () => {
     const { domain } = await DomainTestHelper.createTestDomain({
       name: 'brad.crypto',
-      node:
-        '0x756e4e998dbffd803c21d23b06cd855cdc7a4b57706c95964a37e24b47c10fc9',
+      node: '0x756e4e998dbffd803c21d23b06cd855cdc7a4b57706c95964a37e24b47c10fc9',
       ownerAddress: '0x0000000000000000000000000000000000000000',
       blockchain: Blockchain.ETH,
       networkId: 1337,
@@ -369,8 +363,7 @@
   it('should return correct domain resolution for L2 domain on L1', async () => {
     const { domain } = await DomainTestHelper.createTestDomain({
       name: 'brad.crypto',
-      node:
-        '0x756e4e998dbffd803c21d23b06cd855cdc7a4b57706c95964a37e24b47c10fc9',
+      node: '0x756e4e998dbffd803c21d23b06cd855cdc7a4b57706c95964a37e24b47c10fc9',
       ownerAddress: '0x8aaD44321A86b170879d7A244c1e8d360c99DdA8',
       blockchain: Blockchain.ETH,
       networkId: 1337,
@@ -407,7 +400,6 @@
       },
     });
   });
->>>>>>> 3159a807
   describe('GET /domains', () => {
     it('should return error for unauthorized query', async () => {
       const res = await supertest(api)
@@ -432,15 +424,13 @@
     it('should return true for hasMore', async () => {
       const { domain: testDomain } = await DomainTestHelper.createTestDomain({
         name: 'test1.crypto',
-        node:
-          '0x99cc72a0f40d092d1b8b3fa8f2da5b7c0c6a9726679112e3827173f8b2460502',
+        node: '0x99cc72a0f40d092d1b8b3fa8f2da5b7c0c6a9726679112e3827173f8b2460502',
         ownerAddress: '0x58ca45e932a88b2e7d0130712b3aa9fb7c5781e2',
         registry: '0xd1e5b0ff1287aa9f9a268759062e4ab08b9dacbe',
       });
       await DomainTestHelper.createTestDomain({
         name: 'test2.crypto',
-        node:
-          '0xb899b9e12897c7cea4e24fc4815055b9777ad145507c5e0e1a4edac00b43cf0a',
+        node: '0xb899b9e12897c7cea4e24fc4815055b9777ad145507c5e0e1a4edac00b43cf0a',
         ownerAddress: '0x58ca45e932a88b2e7d0130712b3aa9fb7c5781e2',
         registry: '0xd1e5b0ff1287aa9f9a268759062e4ab08b9dacbe',
       });
@@ -481,8 +471,7 @@
     it('should return false for hasMore', async () => {
       const { domain: testDomain } = await DomainTestHelper.createTestDomain({
         name: 'test1.crypto',
-        node:
-          '0x99cc72a0f40d092d1b8b3fa8f2da5b7c0c6a9726679112e3827173f8b2460502',
+        node: '0x99cc72a0f40d092d1b8b3fa8f2da5b7c0c6a9726679112e3827173f8b2460502',
         ownerAddress: '0x58ca45e932a88b2e7d0130712b3aa9fb7c5781e2',
         registry: '0xd1e5b0ff1287aa9f9a268759062e4ab08b9dacbe',
       });
@@ -521,16 +510,13 @@
       expect(res.status).eq(200);
     });
     it('should return list of test domain', async () => {
-      const {
-        domain: testDomain,
-        resolution,
-      } = await DomainTestHelper.createTestDomain({
-        name: 'test1.crypto',
-        node:
-          '0x99cc72a0f40d092d1b8b3fa8f2da5b7c0c6a9726679112e3827173f8b2460502',
-        ownerAddress: '0x58ca45e932a88b2e7d0130712b3aa9fb7c5781e2',
-        registry: '0xd1e5b0ff1287aa9f9a268759062e4ab08b9dacbe',
-      });
+      const { domain: testDomain, resolution } =
+        await DomainTestHelper.createTestDomain({
+          name: 'test1.crypto',
+          node: '0x99cc72a0f40d092d1b8b3fa8f2da5b7c0c6a9726679112e3827173f8b2460502',
+          ownerAddress: '0x58ca45e932a88b2e7d0130712b3aa9fb7c5781e2',
+          registry: '0xd1e5b0ff1287aa9f9a268759062e4ab08b9dacbe',
+        });
 
       const res = await supertest(api)
         .get('/domains?owners[]=0x58ca45e932a88b2e7d0130712b3aa9fb7c5781e2')
@@ -564,16 +550,13 @@
       expect(res.status).eq(200);
     });
     it('should lowercase ownerAddress', async () => {
-      const {
-        domain: testDomain,
-        resolution,
-      } = await DomainTestHelper.createTestDomain({
-        name: 'test.crypto',
-        node:
-          '0xb72f443a17edf4a55f766cf3c83469e6f96494b16823a41a4acb25800f303103',
-        ownerAddress: '0x58ca45e932a88b2e7d0130712b3aa9fb7c5781e2',
-        registry: '0xd1e5b0ff1287aa9f9a268759062e4ab08b9dacbe',
-      });
+      const { domain: testDomain, resolution } =
+        await DomainTestHelper.createTestDomain({
+          name: 'test.crypto',
+          node: '0xb72f443a17edf4a55f766cf3c83469e6f96494b16823a41a4acb25800f303103',
+          ownerAddress: '0x58ca45e932a88b2e7d0130712b3aa9fb7c5781e2',
+          registry: '0xd1e5b0ff1287aa9f9a268759062e4ab08b9dacbe',
+        });
 
       const res = await supertest(api)
         .get(
@@ -609,26 +592,20 @@
       expect(res.status).eq(200);
     });
     it('should return list of test domains', async () => {
-      const {
-        domain: testDomainOne,
-        resolution: resolutionOne,
-      } = await DomainTestHelper.createTestDomain({
-        name: 'test.crypto',
-        node:
-          '0xb72f443a17edf4a55f766cf3c83469e6f96494b16823a41a4acb25800f303103',
-        ownerAddress: '0x58ca45e932a88b2e7d0130712b3aa9fb7c5781e2',
-        registry: '0xd1e5b0ff1287aa9f9a268759062e4ab08b9dacbe',
-      });
-      const {
-        domain: testDomainTwo,
-        resolution: resolutionTwo,
-      } = await DomainTestHelper.createTestDomain({
-        name: 'test1.crypto',
-        node:
-          '0x99cc72a0f40d092d1b8b3fa8f2da5b7c0c6a9726679112e3827173f8b2460502',
-        ownerAddress: '0x58ca45e932a88b2e7d0130712b3aa9fb7c5781e2',
-        registry: '0xd1e5b0ff1287aa9f9a268759062e4ab08b9dacbe',
-      });
+      const { domain: testDomainOne, resolution: resolutionOne } =
+        await DomainTestHelper.createTestDomain({
+          name: 'test.crypto',
+          node: '0xb72f443a17edf4a55f766cf3c83469e6f96494b16823a41a4acb25800f303103',
+          ownerAddress: '0x58ca45e932a88b2e7d0130712b3aa9fb7c5781e2',
+          registry: '0xd1e5b0ff1287aa9f9a268759062e4ab08b9dacbe',
+        });
+      const { domain: testDomainTwo, resolution: resolutionTwo } =
+        await DomainTestHelper.createTestDomain({
+          name: 'test1.crypto',
+          node: '0x99cc72a0f40d092d1b8b3fa8f2da5b7c0c6a9726679112e3827173f8b2460502',
+          ownerAddress: '0x58ca45e932a88b2e7d0130712b3aa9fb7c5781e2',
+          registry: '0xd1e5b0ff1287aa9f9a268759062e4ab08b9dacbe',
+        });
 
       const res = await supertest(api)
         .get('/domains?owners=0x58ca45e932a88b2e7d0130712b3aa9fb7c5781e2')
@@ -670,22 +647,19 @@
       const testDomains = await Promise.all([
         await DomainTestHelper.createTestDomain({
           name: 'test.crypto',
-          node:
-            '0xb72f443a17edf4a55f766cf3c83469e6f96494b16823a41a4acb25800f303103',
+          node: '0xb72f443a17edf4a55f766cf3c83469e6f96494b16823a41a4acb25800f303103',
           ownerAddress: '0x58ca45e932a88b2e7d0130712b3aa9fb7c5781e2',
           registry: '0xd1e5b0ff1287aa9f9a268759062e4ab08b9dacbe',
         }),
         await DomainTestHelper.createTestDomain({
           name: 'test1.crypto',
-          node:
-            '0x99cc72a0f40d092d1b8b3fa8f2da5b7c0c6a9726679112e3827173f8b2460502',
+          node: '0x99cc72a0f40d092d1b8b3fa8f2da5b7c0c6a9726679112e3827173f8b2460502',
           ownerAddress: '0x58ca45e932a88b2e7d0130712b3aa9fb7c5781e2',
           registry: '0xd1e5b0ff1287aa9f9a268759062e4ab08b9dacbe',
         }),
         await DomainTestHelper.createTestDomain({
           name: 'test3.crypto',
-          node:
-            '0xde3d1be3661eadd92290828d632e0dd25703b6008cd92d03f51be25795fe922d',
+          node: '0xde3d1be3661eadd92290828d632e0dd25703b6008cd92d03f51be25795fe922d',
           ownerAddress: '0x111115e932a88b2e7d0130712b3aa9fb7c522222',
           registry: '0xd1e5b0ff1287aa9f9a268759062e4ab08b9dacbe',
         }),
@@ -716,22 +690,18 @@
       expect(res.status).eq(200);
     });
     it('should return one domain perPage', async () => {
-      const {
-        domain: testDomainOne,
-        resolution: resolutionOne,
-      } = await DomainTestHelper.createTestDomain({
-        name: 'test.crypto',
-        node:
-          '0xb72f443a17edf4a55f766cf3c83469e6f96494b16823a41a4acb25800f303103',
-        ownerAddress: '0x58ca45e932a88b2e7d0130712b3aa9fb7c5781e2',
-        registry: '0xd1e5b0ff1287aa9f9a268759062e4ab08b9dacbe',
-      });
+      const { domain: testDomainOne, resolution: resolutionOne } =
+        await DomainTestHelper.createTestDomain({
+          name: 'test.crypto',
+          node: '0xb72f443a17edf4a55f766cf3c83469e6f96494b16823a41a4acb25800f303103',
+          ownerAddress: '0x58ca45e932a88b2e7d0130712b3aa9fb7c5781e2',
+          registry: '0xd1e5b0ff1287aa9f9a268759062e4ab08b9dacbe',
+        });
       await DomainTestHelper.createTestDomain({
         blockchain: Blockchain.ZIL,
         networkId: env.APPLICATION.ZILLIQA.NETWORK_ID,
         name: 'test1.zil',
-        node:
-          '0xc0cfff0bacee0844926d425ce027c3d05e09afaa285661aca11c5a97639ef001',
+        node: '0xc0cfff0bacee0844926d425ce027c3d05e09afaa285661aca11c5a97639ef001',
         ownerAddress: '0x58ca45e932a88b2e7d0130712b3aa9fb7c5781e2',
         registry: '0xd1e5b0ff1287aa9f9a268759062e4ab08b9dacbe',
       });
@@ -770,98 +740,90 @@
       expect(res.status).eq(200);
     });
     it('should return single MATIC resolution for each domain with multiple resolutions', async () => {
-      const {
-        domain: domainOne,
-      } = await DomainTestHelper.createTestDomainWithMultipleResolutions(
-        {
-          name: 'test.crypto',
-          node:
-            '0xb72f443a17edf4a55f766cf3c83469e6f96494b16823a41a4acb25800f303103',
-          ownerAddress: '0x58ca45e932a88b2e7d0130712b3aa9fb7c5781e2',
-          registry: '0xd1e5b0ff1287aa9f9a268759062e4ab08b9dacbe',
-        },
-        {
-          name: 'test.crypto',
-          node:
-            '0xb72f443a17edf4a55f766cf3c83469e6f96494b16823a41a4acb25800f303103',
-          ownerAddress: '0x58ca45e932a88b2e7d0130712b3aa9fb7c5781e2',
-          registry: '0xd1e5b0ff1287aa9f9a268759062e4ab08b9dacbe',
-          resolution: {
-            'crypto.ETH.address': '0x58ca45e932a88b2e7d0130712b3aa9fb7c5781e2',
-          },
-          blockchain: Blockchain.MATIC,
-          networkId: env.APPLICATION.POLYGON.NETWORK_ID,
-        },
-      );
-      const {
-        domain: domainTwo,
-      } = await DomainTestHelper.createTestDomainWithMultipleResolutions(
-        {
-          name: 'test2.crypto',
-          node:
-            '0xb899b9e12897c7cea4e24fc4815055b9777ad145507c5e0e1a4edac00b43cf0a',
-          ownerAddress: '0x58ca45e932a88b2e7d0130712b3aa9fb7c5781e2',
-          registry: '0xd1e5b0ff1287aa9f9a268759062e4ab08b9dacbe',
-        },
-        {
-          name: 'test2.crypto',
-          node:
-            '0xb899b9e12897c7cea4e24fc4815055b9777ad145507c5e0e1a4edac00b43cf0a',
-          ownerAddress: '0x58ca45e932a88b2e7d0130712b3aa9fb7c5781e2',
-          registry: '0xd1e5b0ff1287aa9f9a268759062e4ab08b9dacbe',
-          resolution: {
-            'crypto.ETH.address': '0x58ca45e932a88b2e7d0130712b3aa9fb7c5781e2',
-          },
-          blockchain: Blockchain.MATIC,
-          networkId: env.APPLICATION.POLYGON.NETWORK_ID,
-        },
-      );
-      const {
-        domain: domainThree,
-      } = await DomainTestHelper.createTestDomainWithMultipleResolutions(
-        {
-          name: 'test3.crypto',
-          node:
-            '0xde3d1be3661eadd92290828d632e0dd25703b6008cd92d03f51be25795fe922d',
-          ownerAddress: '0x58ca45e932a88b2e7d0130712b3aa9fb7c5781e2',
-          registry: '0xd1e5b0ff1287aa9f9a268759062e4ab08b9dacbe',
-        },
-        {
-          name: 'test3.crypto',
-          node:
-            '0xde3d1be3661eadd92290828d632e0dd25703b6008cd92d03f51be25795fe922d',
-          ownerAddress: '0x58ca45e932a88b2e7d0130712b3aa9fb7c5781e2',
-          registry: '0xd1e5b0ff1287aa9f9a268759062e4ab08b9dacbe',
-          resolution: {
-            'crypto.ETH.address': '0xd1e5b0ff1287aa9f9a268759062e4ab08b9dacbe',
-          },
-          blockchain: Blockchain.MATIC,
-          networkId: env.APPLICATION.POLYGON.NETWORK_ID,
-        },
-      );
-      const {
-        domain: domainFour,
-      } = await DomainTestHelper.createTestDomainWithMultipleResolutions(
-        {
-          name: 'test4.crypto',
-          node:
-            '0x36f2168288f23c788493ec57064e1e447342670aa096f834b862fed02439d202',
-          ownerAddress: '0x58ca45e932a88b2e7d0130712b3aa9fb7c5781e2',
-          registry: '0xd1e5b0ff1287aa9f9a268759062e4ab08b9dacbe',
-        },
-        {
-          name: 'test4.crypto',
-          node:
-            '0x36f2168288f23c788493ec57064e1e447342670aa096f834b862fed02439d202',
-          ownerAddress: '0x58ca45e932a88b2e7d0130712b3aa9fb7c5781e2',
-          registry: '0xd1e5b0ff1287aa9f9a268759062e4ab08b9dacbe',
-          resolution: {
-            'crypto.ETH.address': '0x033dc48B5dB4CA62861643e9D2C411D9eb6D1975',
-          },
-          blockchain: Blockchain.MATIC,
-          networkId: env.APPLICATION.POLYGON.NETWORK_ID,
-        },
-      );
+      const { domain: domainOne } =
+        await DomainTestHelper.createTestDomainWithMultipleResolutions(
+          {
+            name: 'test.crypto',
+            node: '0xb72f443a17edf4a55f766cf3c83469e6f96494b16823a41a4acb25800f303103',
+            ownerAddress: '0x58ca45e932a88b2e7d0130712b3aa9fb7c5781e2',
+            registry: '0xd1e5b0ff1287aa9f9a268759062e4ab08b9dacbe',
+          },
+          {
+            name: 'test.crypto',
+            node: '0xb72f443a17edf4a55f766cf3c83469e6f96494b16823a41a4acb25800f303103',
+            ownerAddress: '0x58ca45e932a88b2e7d0130712b3aa9fb7c5781e2',
+            registry: '0xd1e5b0ff1287aa9f9a268759062e4ab08b9dacbe',
+            resolution: {
+              'crypto.ETH.address':
+                '0x58ca45e932a88b2e7d0130712b3aa9fb7c5781e2',
+            },
+            blockchain: Blockchain.MATIC,
+            networkId: env.APPLICATION.POLYGON.NETWORK_ID,
+          },
+        );
+      const { domain: domainTwo } =
+        await DomainTestHelper.createTestDomainWithMultipleResolutions(
+          {
+            name: 'test2.crypto',
+            node: '0xb899b9e12897c7cea4e24fc4815055b9777ad145507c5e0e1a4edac00b43cf0a',
+            ownerAddress: '0x58ca45e932a88b2e7d0130712b3aa9fb7c5781e2',
+            registry: '0xd1e5b0ff1287aa9f9a268759062e4ab08b9dacbe',
+          },
+          {
+            name: 'test2.crypto',
+            node: '0xb899b9e12897c7cea4e24fc4815055b9777ad145507c5e0e1a4edac00b43cf0a',
+            ownerAddress: '0x58ca45e932a88b2e7d0130712b3aa9fb7c5781e2',
+            registry: '0xd1e5b0ff1287aa9f9a268759062e4ab08b9dacbe',
+            resolution: {
+              'crypto.ETH.address':
+                '0x58ca45e932a88b2e7d0130712b3aa9fb7c5781e2',
+            },
+            blockchain: Blockchain.MATIC,
+            networkId: env.APPLICATION.POLYGON.NETWORK_ID,
+          },
+        );
+      const { domain: domainThree } =
+        await DomainTestHelper.createTestDomainWithMultipleResolutions(
+          {
+            name: 'test3.crypto',
+            node: '0xde3d1be3661eadd92290828d632e0dd25703b6008cd92d03f51be25795fe922d',
+            ownerAddress: '0x58ca45e932a88b2e7d0130712b3aa9fb7c5781e2',
+            registry: '0xd1e5b0ff1287aa9f9a268759062e4ab08b9dacbe',
+          },
+          {
+            name: 'test3.crypto',
+            node: '0xde3d1be3661eadd92290828d632e0dd25703b6008cd92d03f51be25795fe922d',
+            ownerAddress: '0x58ca45e932a88b2e7d0130712b3aa9fb7c5781e2',
+            registry: '0xd1e5b0ff1287aa9f9a268759062e4ab08b9dacbe',
+            resolution: {
+              'crypto.ETH.address':
+                '0xd1e5b0ff1287aa9f9a268759062e4ab08b9dacbe',
+            },
+            blockchain: Blockchain.MATIC,
+            networkId: env.APPLICATION.POLYGON.NETWORK_ID,
+          },
+        );
+      const { domain: domainFour } =
+        await DomainTestHelper.createTestDomainWithMultipleResolutions(
+          {
+            name: 'test4.crypto',
+            node: '0x36f2168288f23c788493ec57064e1e447342670aa096f834b862fed02439d202',
+            ownerAddress: '0x58ca45e932a88b2e7d0130712b3aa9fb7c5781e2',
+            registry: '0xd1e5b0ff1287aa9f9a268759062e4ab08b9dacbe',
+          },
+          {
+            name: 'test4.crypto',
+            node: '0x36f2168288f23c788493ec57064e1e447342670aa096f834b862fed02439d202',
+            ownerAddress: '0x58ca45e932a88b2e7d0130712b3aa9fb7c5781e2',
+            registry: '0xd1e5b0ff1287aa9f9a268759062e4ab08b9dacbe',
+            resolution: {
+              'crypto.ETH.address':
+                '0x033dc48B5dB4CA62861643e9D2C411D9eb6D1975',
+            },
+            blockchain: Blockchain.MATIC,
+            networkId: env.APPLICATION.POLYGON.NETWORK_ID,
+          },
+        );
       const res = await supertest(api)
         .get(`/domains?owners[]=0x58ca45e932a88b2e7d0130712b3aa9fb7c5781e2`)
         .auth(testApiKey.apiKey, { type: 'bearer' })
@@ -948,29 +910,27 @@
       expect(res.status).eq(200);
     });
     it('should return MATIC resolution for domain with multiple resolutions', async () => {
-      const {
-        domain,
-      } = await DomainTestHelper.createTestDomainWithMultipleResolutions(
-        {
-          name: 'test.crypto',
-          node:
-            '0xb72f443a17edf4a55f766cf3c83469e6f96494b16823a41a4acb25800f303103',
-          ownerAddress: '0x58ca45e932a88b2e7d0130712b3aa9fb7c5781e2',
-          registry: '0xd1e5b0ff1287aa9f9a268759062e4ab08b9dacbe',
-        },
-        {
-          name: 'test.crypto',
-          node:
-            '0xb72f443a17edf4a55f766cf3c83469e6f96494b16823a41a4acb25800f303103',
-          ownerAddress: '0x58ca45e932a88b2e7d0130712b3aa9fb7c5781e2',
-          registry: '0xd1e5b0ff1287aa9f9a268759062e4ab08b9dacbe',
-          resolution: {
-            'crypto.ETH.address': '0x58ca45e932a88b2e7d0130712b3aa9fb7c5781e2',
-          },
-          blockchain: Blockchain.MATIC,
-          networkId: env.APPLICATION.POLYGON.NETWORK_ID,
-        },
-      );
+      const { domain } =
+        await DomainTestHelper.createTestDomainWithMultipleResolutions(
+          {
+            name: 'test.crypto',
+            node: '0xb72f443a17edf4a55f766cf3c83469e6f96494b16823a41a4acb25800f303103',
+            ownerAddress: '0x58ca45e932a88b2e7d0130712b3aa9fb7c5781e2',
+            registry: '0xd1e5b0ff1287aa9f9a268759062e4ab08b9dacbe',
+          },
+          {
+            name: 'test.crypto',
+            node: '0xb72f443a17edf4a55f766cf3c83469e6f96494b16823a41a4acb25800f303103',
+            ownerAddress: '0x58ca45e932a88b2e7d0130712b3aa9fb7c5781e2',
+            registry: '0xd1e5b0ff1287aa9f9a268759062e4ab08b9dacbe',
+            resolution: {
+              'crypto.ETH.address':
+                '0x58ca45e932a88b2e7d0130712b3aa9fb7c5781e2',
+            },
+            blockchain: Blockchain.MATIC,
+            networkId: env.APPLICATION.POLYGON.NETWORK_ID,
+          },
+        );
       const res = await supertest(api)
         .get(`/domains?owners[]=0x58ca45e932a88b2e7d0130712b3aa9fb7c5781e2`)
         .auth(testApiKey.apiKey, { type: 'bearer' })
@@ -1006,11 +966,80 @@
       expect(res.status).eq(200);
     });
 
+    it('filters domains list by tld', async () => {
+      const { domain: testDomainOne, resolution: resolutionOne } =
+        await DomainTestHelper.createTestDomain({
+          name: 'test.crypto',
+          node: '0xb72f443a17edf4a55f766cf3c83469e6f96494b16823a41a4acb25800f303103',
+          ownerAddress: '0x58ca45e932a88b2e7d0130712b3aa9fb7c5781e2',
+          registry: '0xd1e5b0ff1287aa9f9a268759062e4ab08b9dacbe',
+        });
+      await DomainTestHelper.createTestDomain({
+        blockchain: Blockchain.ZIL,
+        networkId: env.APPLICATION.ZILLIQA.NETWORK_ID,
+        name: 'test1.zil',
+        node: '0xc0cfff0bacee0844926d425ce027c3d05e09afaa285661aca11c5a97639ef001',
+        ownerAddress: '0x58ca45e932a88b2e7d0130712b3aa9fb7c5781e2',
+        registry: '0xd1e5b0ff1287aa9f9a268759062e4ab08b9dacbe',
+      });
+    });
+
+    it('filters domains list by multiple tlds', async () => {
+      const { domain: testDomainOne, resolution: resolutionOne } =
+        await DomainTestHelper.createTestDomain({
+          name: 'test.crypto',
+          node: '0xb72f443a17edf4a55f766cf3c83469e6f96494b16823a41a4acb25800f303103',
+          ownerAddress: '0x58ca45e932a88b2e7d0130712b3aa9fb7c5781e2',
+          registry: '0xd1e5b0ff1287aa9f9a268759062e4ab08b9dacbe',
+        });
+      const { domain: testDomainTwo, resolution: resolutionTwo } =
+        await DomainTestHelper.createTestDomain({
+          blockchain: Blockchain.ZIL,
+          networkId: env.APPLICATION.ZILLIQA.NETWORK_ID,
+          name: 'test1.zil',
+          node: '0xc0cfff0bacee0844926d425ce027c3d05e09afaa285661aca11c5a97639ef001',
+          ownerAddress: '0x58ca45e932a88b2e7d0130712b3aa9fb7c5781e2',
+          registry: '0xd1e5b0ff1287aa9f9a268759062e4ab08b9dacbe',
+        });
+
+      const res = await supertest(api)
+        .get(
+          '/domains?owners=0x58ca45e932a88b2e7d0130712b3aa9fb7c5781e2&tlds=crypto',
+        )
+        .auth(testApiKey.apiKey, { type: 'bearer' })
+        .send();
+      expect(res.body).to.deep.equal({
+        data: [
+          {
+            id: testDomainOne.name,
+            attributes: {
+              meta: {
+                domain: testDomainOne.name,
+                blockchain: resolutionOne.blockchain,
+                networkId: resolutionOne.networkId,
+                owner: resolutionOne.ownerAddress,
+                registry: resolutionOne.registry,
+                resolver: resolutionOne.resolver,
+              },
+              records: {},
+            },
+          },
+        ],
+        meta: {
+          hasMore: false,
+          nextStartingAfter: testDomainOne.id?.toString(),
+          perPage: 100,
+          sortBy: 'id',
+          sortDirection: 'ASC',
+        },
+      });
+      expect(res.status).eq(200);
+    });
+
     it('should return no domain from empty startingAfter', async () => {
       const { domain } = await DomainTestHelper.createTestDomain({
         name: 'test.crypto',
-        node:
-          '0xb72f443a17edf4a55f766cf3c83469e6f96494b16823a41a4acb25800f303103',
+        node: '0xb72f443a17edf4a55f766cf3c83469e6f96494b16823a41a4acb25800f303103',
         ownerAddress: '0x58ca45e932a88b2e7d0130712b3aa9fb7c5781e2',
         registry: '0xd1e5b0ff1287aa9f9a268759062e4ab08b9dacbe',
       });
@@ -1243,7 +1272,6 @@
     });
   });
 
-<<<<<<< HEAD
   describe('Errors handling', () => {
     it('should format the 500 error', async () => {
       const connection = getConnection();
@@ -1280,27 +1308,6 @@
           },
         ],
       });
-=======
-  it('filters domains list by tld', async () => {
-    const {
-      domain: testDomainOne,
-      resolution: resolutionOne,
-    } = await DomainTestHelper.createTestDomain({
-      name: 'test.crypto',
-      node:
-        '0xb72f443a17edf4a55f766cf3c83469e6f96494b16823a41a4acb25800f303103',
-      ownerAddress: '0x58ca45e932a88b2e7d0130712b3aa9fb7c5781e2',
-      registry: '0xd1e5b0ff1287aa9f9a268759062e4ab08b9dacbe',
-    });
-    await DomainTestHelper.createTestDomain({
-      blockchain: Blockchain.ZIL,
-      networkId: env.APPLICATION.ZILLIQA.NETWORK_ID,
-      name: 'test1.zil',
-      node:
-        '0xc0cfff0bacee0844926d425ce027c3d05e09afaa285661aca11c5a97639ef001',
-      ownerAddress: '0x58ca45e932a88b2e7d0130712b3aa9fb7c5781e2',
-      registry: '0xd1e5b0ff1287aa9f9a268759062e4ab08b9dacbe',
->>>>>>> 3159a807
     });
     it('should return appropriate error for incorrect input', async () => {
       const res = await supertest(api)
@@ -1325,149 +1332,6 @@
           },
         ],
       });
-    });
-
-<<<<<<< HEAD
-    it('filters domains list by tld', async () => {
-      const { domain: testDomainOne, resolution: resolutionOne } =
-        await DomainTestHelper.createTestDomain({
-          name: 'test.crypto',
-          node: '0xb72f443a17edf4a55f766cf3c83469e6f96494b16823a41a4acb25800f303103',
-          ownerAddress: '0x58ca45e932a88b2e7d0130712b3aa9fb7c5781e2',
-          registry: '0xd1e5b0ff1287aa9f9a268759062e4ab08b9dacbe',
-        });
-      await DomainTestHelper.createTestDomain({
-        blockchain: Blockchain.ZIL,
-        networkId: env.APPLICATION.ZILLIQA.NETWORK_ID,
-        name: 'test1.zil',
-        node: '0xc0cfff0bacee0844926d425ce027c3d05e09afaa285661aca11c5a97639ef001',
-        ownerAddress: '0x58ca45e932a88b2e7d0130712b3aa9fb7c5781e2',
-        registry: '0xd1e5b0ff1287aa9f9a268759062e4ab08b9dacbe',
-      });
-=======
-  it('filters domains list by multiple tlds', async () => {
-    const {
-      domain: testDomainOne,
-      resolution: resolutionOne,
-    } = await DomainTestHelper.createTestDomain({
-      name: 'test.crypto',
-      node:
-        '0xb72f443a17edf4a55f766cf3c83469e6f96494b16823a41a4acb25800f303103',
-      ownerAddress: '0x58ca45e932a88b2e7d0130712b3aa9fb7c5781e2',
-      registry: '0xd1e5b0ff1287aa9f9a268759062e4ab08b9dacbe',
-    });
-    const {
-      domain: testDomainTwo,
-      resolution: resolutionTwo,
-    } = await DomainTestHelper.createTestDomain({
-      blockchain: Blockchain.ZIL,
-      networkId: env.APPLICATION.ZILLIQA.NETWORK_ID,
-      name: 'test1.zil',
-      node:
-        '0xc0cfff0bacee0844926d425ce027c3d05e09afaa285661aca11c5a97639ef001',
-      ownerAddress: '0x58ca45e932a88b2e7d0130712b3aa9fb7c5781e2',
-      registry: '0xd1e5b0ff1287aa9f9a268759062e4ab08b9dacbe',
-    });
->>>>>>> 3159a807
-
-      const res = await supertest(api)
-        .get(
-          '/domains?owners=0x58ca45e932a88b2e7d0130712b3aa9fb7c5781e2&tlds=crypto',
-        )
-        .auth(testApiKey.apiKey, { type: 'bearer' })
-        .send();
-      expect(res.body).to.deep.equal({
-        data: [
-          {
-            id: testDomainOne.name,
-            attributes: {
-              meta: {
-                domain: testDomainOne.name,
-                blockchain: resolutionOne.blockchain,
-                networkId: resolutionOne.networkId,
-                owner: resolutionOne.ownerAddress,
-                registry: resolutionOne.registry,
-                resolver: resolutionOne.resolver,
-              },
-              records: {},
-            },
-          },
-        ],
-        meta: {
-          hasMore: false,
-          nextStartingAfter: testDomainOne.id?.toString(),
-          perPage: 100,
-          sortBy: 'id',
-          sortDirection: 'ASC',
-        },
-      });
-      expect(res.status).eq(200);
-    });
-
-    it('filters domains list by multiple tlds', async () => {
-      const { domain: testDomainOne, resolution: resolutionOne } =
-        await DomainTestHelper.createTestDomain({
-          name: 'test.crypto',
-          node: '0xb72f443a17edf4a55f766cf3c83469e6f96494b16823a41a4acb25800f303103',
-          ownerAddress: '0x58ca45e932a88b2e7d0130712b3aa9fb7c5781e2',
-          registry: '0xd1e5b0ff1287aa9f9a268759062e4ab08b9dacbe',
-        });
-      const { domain: testDomainTwo, resolution: resolutionTwo } =
-        await DomainTestHelper.createTestDomain({
-          blockchain: Blockchain.ZIL,
-          networkId: env.APPLICATION.ZILLIQA.NETWORK_ID,
-          name: 'test1.zil',
-          node: '0xc0cfff0bacee0844926d425ce027c3d05e09afaa285661aca11c5a97639ef001',
-          ownerAddress: '0x58ca45e932a88b2e7d0130712b3aa9fb7c5781e2',
-          registry: '0xd1e5b0ff1287aa9f9a268759062e4ab08b9dacbe',
-        });
-
-      const res = await supertest(api)
-        .get(
-          '/domains?owners[]=0x58ca45e932a88b2e7d0130712b3aa9fb7c5781e2&tlds=crypto&tlds=zil',
-        )
-        .auth(testApiKey.apiKey, { type: 'bearer' })
-        .send();
-      expect(res.body).to.deep.equal({
-        data: [
-          {
-            id: testDomainOne.name,
-            attributes: {
-              meta: {
-                domain: testDomainOne.name,
-                blockchain: resolutionOne.blockchain,
-                networkId: resolutionOne.networkId,
-                owner: resolutionOne.ownerAddress,
-                registry: resolutionOne.registry,
-                resolver: resolutionOne.resolver,
-              },
-              records: {},
-            },
-          },
-          {
-            id: testDomainTwo.name,
-            attributes: {
-              meta: {
-                domain: testDomainTwo.name,
-                blockchain: resolutionTwo.blockchain,
-                networkId: resolutionTwo.networkId,
-                owner: resolutionTwo.ownerAddress,
-                registry: resolutionTwo.registry,
-                resolver: resolutionTwo.resolver,
-              },
-              records: {},
-            },
-          },
-        ],
-        meta: {
-          hasMore: false,
-          nextStartingAfter: testDomainTwo.id?.toString(),
-          perPage: 100,
-          sortBy: 'id',
-          sortDirection: 'ASC',
-        },
-      });
-      expect(res.status).eq(200);
     });
 
     it('should return error for incorrect tlds', async () => {
@@ -1514,8 +1378,7 @@
         await DomainTestHelper.createTestDomainL2(
           {
             name: 'testa.crypto',
-            node:
-              '0xc1ff26b9cedbcf2f0408961898aae4ba65e9acd08543eebf7676482c8a23dba8',
+            node: '0xc1ff26b9cedbcf2f0408961898aae4ba65e9acd08543eebf7676482c8a23dba8',
           },
           {
             registry: '0xd1e5b0ff1287aa9f9a268759062e4ab08b9dacbe',
@@ -1532,8 +1395,7 @@
         await DomainTestHelper.createTestDomainL2(
           {
             name: 'testb.crypto',
-            node:
-              '0xe952ce3758282cce878760001be22370f4842793139518e119ae04ae24004206',
+            node: '0xe952ce3758282cce878760001be22370f4842793139518e119ae04ae24004206',
           },
           {
             registry: '0xd1e5b0ff1287aa9f9a268759062e4ab08b9dacbe',
@@ -1550,8 +1412,7 @@
         await DomainTestHelper.createTestDomainL2(
           {
             name: 'testa.wallet',
-            node:
-              '0x04d4bba9f230ea6c78c1e6b37d268106ac90e0bdcd2dd8322895c0fca5800729',
+            node: '0x04d4bba9f230ea6c78c1e6b37d268106ac90e0bdcd2dd8322895c0fca5800729',
           },
           {
             registry: '0xd1e5b0ff1287aa9f9a268759062e4ab08b9dacbe',
@@ -1568,8 +1429,7 @@
         await DomainTestHelper.createTestDomainL2(
           {
             name: 'testb.wallet',
-            node:
-              '0xfa8911cd87a6dac8310914c86952e6d451c92e03663cd1190032816a9d59edf3',
+            node: '0xfa8911cd87a6dac8310914c86952e6d451c92e03663cd1190032816a9d59edf3',
           },
           {
             registry: '0xd1e5b0ff1287aa9f9a268759062e4ab08b9dacbe',
@@ -1582,18 +1442,15 @@
         ),
       );
 
-      const {
-        domain: zilDomain,
-        resolution: zilResolution,
-      } = await DomainTestHelper.createTestDomain({
-        blockchain: Blockchain.ZIL,
-        networkId: env.APPLICATION.ZILLIQA.NETWORK_ID,
-        name: 'test1.zil',
-        node:
-          '0xc0cfff0bacee0844926d425ce027c3d05e09afaa285661aca11c5a97639ef001',
-        ownerAddress: '0x58ca45e932a88b2e7d0130712b3aa9fb7c5781e2',
-        registry: '0xd1e5b0ff1287aa9f9a268759062e4ab08bbeadb',
-      });
+      const { domain: zilDomain, resolution: zilResolution } =
+        await DomainTestHelper.createTestDomain({
+          blockchain: Blockchain.ZIL,
+          networkId: env.APPLICATION.ZILLIQA.NETWORK_ID,
+          name: 'test1.zil',
+          node: '0xc0cfff0bacee0844926d425ce027c3d05e09afaa285661aca11c5a97639ef001',
+          ownerAddress: '0x58ca45e932a88b2e7d0130712b3aa9fb7c5781e2',
+          registry: '0xd1e5b0ff1287aa9f9a268759062e4ab08bbeadb',
+        });
       testDomains.push({ domain: zilDomain, resolutions: [zilResolution] });
     });
 
@@ -1787,8 +1644,7 @@
         errors: [
           {
             constraints: {
-              isIn:
-                'sortDirection must be one of the following values: ASC, DESC',
+              isIn: 'sortDirection must be one of the following values: ASC, DESC',
             },
           },
         ],
