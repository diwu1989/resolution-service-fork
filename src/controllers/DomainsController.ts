--- conflicted
+++ resolved
@@ -7,154 +7,18 @@
   UseBefore,
 } from 'routing-controllers';
 import { OpenAPI, ResponseSchema } from 'routing-controllers-openapi';
-<<<<<<< HEAD
 import { CnsRegistryEvent, Domain } from '../models';
-import { In } from 'typeorm';
-import DomainsResolution from '../models/DomainsResolution';
-=======
-import { Domain } from '../models';
->>>>>>> a540a6b4
 import { ApiKeyAuthMiddleware } from '../middleware/ApiKeyAuthMiddleware';
 import { getDomainResolution } from '../services/Resolution';
-<<<<<<< HEAD
-import ValidateWith from '../services/ValidateWith';
 import { eip137Namehash } from '../utils/namehash';
-
-class DomainMetadata {
-  @IsString()
-  domain: string;
-
-  @IsOptional()
-  @IsString()
-  owner: string | null = null;
-
-  @IsOptional()
-  @IsString()
-  resolver: string | null = null;
-
-  @IsOptional()
-  @IsString()
-  @IsIn(Object.values(Blockchain), { each: true })
-  blockchain: keyof typeof Blockchain | null = null;
-
-  @IsOptional()
-  @IsNumber()
-  @IsIn(Object.keys(NetworkConfig.networks).map(toNumber))
-  networkId: number | null = null;
-
-  @IsOptional()
-  @IsString()
-  registry: string | null = null;
-}
-
-class DomainResponse {
-  @ValidateNested()
-  meta: DomainMetadata;
-
-  @IsObject()
-  records: Record<string, string> = {};
-}
-
-class DomainsListQuery {
-  @IsArray()
-  @ArrayNotEmpty()
-  @IsString({ each: true })
-  @IsNotEmpty({ each: true })
-  owners: string[];
-
-  @IsArray()
-  @ArrayNotEmpty()
-  @IsNotEmpty({ each: true })
-  @IsIn(Object.keys(NetworkConfig.networks), { each: true })
-  networkIds: string[] = Object.keys(NetworkConfig.networks);
-
-  @IsArray()
-  @ArrayNotEmpty()
-  @IsNotEmpty({ each: true })
-  @IsIn(Object.values(Blockchain), { each: true })
-  blockchains: string[] = Object.values(Blockchain);
-
-  @IsNotEmpty()
-  @IsInt()
-  @Min(1)
-  page = 1;
-
-  @IsNotEmpty()
-  @IsInt()
-  @Min(1)
-  @Max(200)
-  perPage = 100;
-
-  get hasDeafultBlockchains(): boolean {
-    return this.blockchains === Object.values(Blockchain);
-  }
-
-  get hasDeafultNetworks(): boolean {
-    return this.networkIds === Object.keys(NetworkConfig.networks);
-  }
-}
-
-class DomainAttributes {
-  @IsString()
-  id: string;
-
-  @ValidateNested()
-  attributes: DomainResponse;
-}
-
-class DomainsListResponse {
-  data: DomainAttributes[];
-}
-=======
 import {
   DomainResponse,
   DomainsListQuery,
   DomainsListResponse,
+  UnsDomainQuery,
+  DomainLatestTransferResponse,
 } from './dto/Domains';
 import { ConvertArrayQueryParams } from '../middleware/ConvertArrayQueryParams';
->>>>>>> a540a6b4
-
-const ensOnZil = new RegExp('[.]zil$');
-class UnsDomainQuery {
-  @IsString()
-  @IsNotEmpty()
-  @ValidateWith<UnsDomainQuery>('isNotZilDomain')
-  domainName: string;
-
-  isNotZilDomain(): boolean {
-    return ensOnZil && !ensOnZil.test(this.domainName);
-  }
-}
-
-class DomainLatestTransfer {
-  @IsString()
-  domain: string;
-
-  @IsString()
-  @IsNotEmpty()
-  from: string;
-
-  @IsString()
-  @IsNotEmpty()
-  to: string;
-
-  @IsInt()
-  @IsNotEmpty()
-  networkId: number;
-
-  @IsInt()
-  @IsNotEmpty()
-  blockNumber: number;
-
-  @IsString()
-  @IsNotEmpty()
-  blockchain: string;
-}
-
-class DomainLatestTransferResponse {
-  @ValidateNested()
-  data: DomainLatestTransfer[];
-}
 
 @OpenAPI({
   security: [{ apiKeyAuth: [] }],
