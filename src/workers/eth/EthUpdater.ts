--- conflicted
+++ resolved
@@ -12,11 +12,8 @@
 import { CnsResolverError } from '../../errors/CnsResolverError';
 import { ExecutionRevertedError } from './BlockchainErrors';
 import { CnsResolver } from './CnsResolver';
-<<<<<<< HEAD
 import { Blockchain } from '../../types/common';
-=======
 import * as ethersUtils from '../../utils/ethersUtils';
->>>>>>> 5280c229
 
 export class EthUpdater {
   private unsRegistry: Contract = ETHContracts.UNSRegistry.getContract();
@@ -159,14 +156,9 @@
 
     const domain = await Domain.findOrBuildByNode(producedNode);
     domain.name = uri;
-<<<<<<< HEAD
     domain.blockchain = Blockchain.ETH;
     domain.networkId = env.APPLICATION.ETHEREUM.CHAIN_ID;
-    domain.ownerAddress = this.lastProcessedEvent.args?.to.toLowerCase();
-=======
-    domain.location = 'CNS';
     domain.ownerAddress = lastProcessedEvent.args?.to.toLowerCase();
->>>>>>> 5280c229
     domain.registry = this.cnsRegistry.address;
 
     const contractAddress = event.address.toLowerCase();
