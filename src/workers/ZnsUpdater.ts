--- conflicted
+++ resolved
@@ -8,28 +8,21 @@
 
 const worker = new ZnsWorker();
 
-<<<<<<< HEAD
-setIntervalAsync(async () => {
-  logger.info('ZnsUpdater is pulling updates from Zilliqa');
-  const connection = await connect();
-  // check if the root domain exists in db, otherwise create it
-  const root = await Domain.findOne({ name: 'zil' });
-  if (!root) {
-    await new Domain({
-      name: 'zil',
-      node: znsNamehash('zil'),
-      location: 'ZNS',
-    }).save();
-  }
-
-  await worker.run();
-  await connection.close();
-}, env.APPLICATION.ZILLIQA.WORKER_INTERVAL);
-=======
 export default (): void => {
   setIntervalAsync(async () => {
-    // todo Zns polling logic is here
     logger.info('ZnsUpdater is pulling updates from Zilliqa');
-  }, 5000); // todo adjust intervals up to 10 minutes
-};
->>>>>>> 8d001a28
+    const connection = await connect();
+    // check if the root domain exists in db, otherwise create it
+    const root = await Domain.findOne({ name: 'zil' });
+    if (!root) {
+      await new Domain({
+        name: 'zil',
+        node: znsNamehash('zil'),
+        location: 'ZNS',
+      }).save();
+    }
+
+    await worker.run();
+    await connection.close();
+  }, env.APPLICATION.ZILLIQA.WORKER_INTERVAL);
+};