import 'reflect-metadata';
import { runWorker } from './services/WorkerRunner';
import { api } from './api';
import { env } from './env';
import path from 'path';
import { logger } from './logger';
<<<<<<< HEAD
import connect from './database/connect';
=======
import('newrelic');
>>>>>>> 60909a95
const runningMode = env.APPLICATION.RUNNING_MODE;

connect().then(() => {
  if (runningMode.includes('CNS_WORKER')) {
    runWorker(path.resolve(__dirname, 'workers/CnsUpdater.import.js'));
    logger.info('CNS worker is enabled and running');
  }

  if (runningMode.includes('ZNS_WORKER')) {
    runWorker(path.resolve(__dirname, 'workers/ZnsUpdater.import.js'));
    logger.info(`ZNS worker is enabled and running`);
  }

  if (runningMode.includes('API')) {
    const server = api.listen(env.APPLICATION.PORT);
    process.on('SIGTERM', () => server.close());
    process.on('SIGINT', () => server.close());
    logger.info(`API is enabled and running on port ${env.APPLICATION.PORT}`);
  }
});<|MERGE_RESOLUTION|>--- conflicted
+++ resolved
@@ -4,11 +4,9 @@
 import { env } from './env';
 import path from 'path';
 import { logger } from './logger';
-<<<<<<< HEAD
 import connect from './database/connect';
-=======
 import('newrelic');
->>>>>>> 60909a95
+
 const runningMode = env.APPLICATION.RUNNING_MODE;
 
 connect().then(() => {
