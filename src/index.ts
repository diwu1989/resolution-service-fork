import 'reflect-metadata';
import { runWorker } from './services/WorkerRunner';
import { api } from './api';
import { env } from './env';
import path from 'path';
import { logger } from './logger';
import('newrelic');

const runningMode = env.APPLICATION.RUNNING_MODE;
import connect from './database/connect';

<<<<<<< HEAD
if (runningMode.includes('CNS_WORKER')) {
  runWorker(path.resolve(__dirname, 'workers/cns/CnsUpdater.import.js'));
  logger.info('CNS worker is enabled and running');
}
=======
connect().then(() => {
  if (runningMode.includes('CNS_WORKER')) {
    runWorker(path.resolve(__dirname, 'workers/CnsUpdater.import.js'));
    logger.info('CNS worker is enabled and running');
  }
>>>>>>> b18baaa9

  if (runningMode.includes('ZNS_WORKER')) {
    runWorker(path.resolve(__dirname, 'workers/ZnsUpdater.import.js'));
    logger.info(`ZNS worker is enabled and running`);
  }

  if (runningMode.includes('API')) {
    const server = api.listen(env.APPLICATION.PORT);
    process.on('SIGTERM', () => server.close());
    process.on('SIGINT', () => server.close());
    logger.info(`API is enabled and running on port ${env.APPLICATION.PORT}`);
  }
});<|MERGE_RESOLUTION|>--- conflicted
+++ resolved
@@ -9,18 +9,11 @@
 const runningMode = env.APPLICATION.RUNNING_MODE;
 import connect from './database/connect';
 
-<<<<<<< HEAD
-if (runningMode.includes('CNS_WORKER')) {
-  runWorker(path.resolve(__dirname, 'workers/cns/CnsUpdater.import.js'));
-  logger.info('CNS worker is enabled and running');
-}
-=======
 connect().then(() => {
   if (runningMode.includes('CNS_WORKER')) {
     runWorker(path.resolve(__dirname, 'workers/CnsUpdater.import.js'));
     logger.info('CNS worker is enabled and running');
   }
->>>>>>> b18baaa9
 
   if (runningMode.includes('ZNS_WORKER')) {
     runWorker(path.resolve(__dirname, 'workers/ZnsUpdater.import.js'));
