import 'reflect-metadata';
import { api } from './api';
import { env } from './env';
import { logger } from './logger';
import('newrelic');

const runningMode = env.APPLICATION.RUNNING_MODE;
import connect from './database/connect';
import CnsUpdater from './workers/CnsUpdater';
import ZnsUpdater from './workers/ZnsUpdater';

connect().then(() => {
  if (runningMode.includes('CNS_WORKER')) {
<<<<<<< HEAD
    runWorker(path.resolve(__dirname, 'workers/cns/CnsUpdater.import.js'));
=======
    CnsUpdater();
>>>>>>> 3c814ae7
    logger.info('CNS worker is enabled and running');
  }

  if (runningMode.includes('ZNS_WORKER')) {
    ZnsUpdater();
    logger.info(`ZNS worker is enabled and running`);
  }

  if (runningMode.includes('API')) {
    api.listen(env.APPLICATION.PORT);
    logger.info(`API is enabled and running on port ${env.APPLICATION.PORT}`);
  }
});<|MERGE_RESOLUTION|>--- conflicted
+++ resolved
@@ -8,14 +8,11 @@
 import connect from './database/connect';
 import CnsUpdater from './workers/CnsUpdater';
 import ZnsUpdater from './workers/ZnsUpdater';
+import { startWorker } from './workers/cns/CnsUpdater';
 
 connect().then(() => {
   if (runningMode.includes('CNS_WORKER')) {
-<<<<<<< HEAD
-    runWorker(path.resolve(__dirname, 'workers/cns/CnsUpdater.import.js'));
-=======
-    CnsUpdater();
->>>>>>> 3c814ae7
+    startWorker();
     logger.info('CNS worker is enabled and running');
   }
 
