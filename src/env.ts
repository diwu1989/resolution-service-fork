import * as path from 'path';

export const env = {
  APPLICATION: {
    PORT: process.env.RESOLUTION_API_PORT || 3000,
    RUNNING_MODE: process.env.RESOLUTION_RUNNING_MODE
      ? process.env.RESOLUTION_RUNNING_MODE.split(',')
      : ['API', 'CNS_WORKER', 'ZNS_WORKER', 'MIGRATIONS'],
    ETHEREUM: {
      CNS_REGISTRY_EVENTS_STARTING_BLOCK: +(
        process.env.CNS_REGISTRY_EVENTS_STARTING_BLOCK || 9080000
      ),
    },
<<<<<<< HEAD
    NEW_RELIC_LICENSE_KEY: process.env.NEW_RELIC_LICENSE_KEY || '',
    NEW_RELIC_APP_NAME: process.env.NEW_RELIC_APP_NAME || '',
=======
    BUGSNAG_API_KEY: process.env.BUGSNAG_API_KEY || '',
>>>>>>> 5e7254d5
  },
  TYPEORM: {
    LOGGING: {
      colorize: process.env.TYPEORM_LOGGING_COLORIZE || true,
    },
    type: 'postgres' as const,
    url:
      process.env.NODE_ENV === 'test'
        ? 'postgresql://postgres:secret@localhost/resolution_service_test'
        : process.env.RESOLUTION_POSTGRES_URL ||
          'postgresql://postgres:secret@localhost/resolution_service',
    entities: [
      path.join(__dirname, './models/index.ts'),
      path.join(__dirname, './models/index.js'),
    ] as string[],
    migrations: [
      path.join(__dirname, './database/migrations/*.ts'),
      path.join(__dirname, './database/migrations/*.js'),
    ] as string[],
  },
};<|MERGE_RESOLUTION|>--- conflicted
+++ resolved
@@ -11,12 +11,9 @@
         process.env.CNS_REGISTRY_EVENTS_STARTING_BLOCK || 9080000
       ),
     },
-<<<<<<< HEAD
     NEW_RELIC_LICENSE_KEY: process.env.NEW_RELIC_LICENSE_KEY || '',
     NEW_RELIC_APP_NAME: process.env.NEW_RELIC_APP_NAME || '',
-=======
     BUGSNAG_API_KEY: process.env.BUGSNAG_API_KEY || '',
->>>>>>> 5e7254d5
   },
   TYPEORM: {
     LOGGING: {
