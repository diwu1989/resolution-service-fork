--- conflicted
+++ resolved
@@ -2,9 +2,8 @@
   APPLICATION: {
     PORT: process.env.RESOLUTION_API_PORT || 3000,
     RUNNING_MODE: process.env.RESOLUTION_RUNNING_MODE
-<<<<<<< HEAD
-      ? process.env.RESOLUTION_RUNNING_MODE.split(",")
-      : ["API", "CNS_WORKER", "ZNS_WORKER", "MIGRATIONS"],
+      ? process.env.RESOLUTION_RUNNING_MODE.split(',')
+      : ['API', 'CNS_WORKER', 'ZNS_WORKER', 'MIGRATIONS'],
     ETHEREUM: {
       CNS_REGISTRY_EVENTS_STARTING_BLOCK: +(
         process.env.CNS_REGISTRY_EVENTS_STARTING_BLOCK || 9080000
@@ -15,14 +14,9 @@
     LOGGING: {
       colorize: process.env.TYPEORM_LOGGING_COLORIZE || true,
     },
-    name: "default",
-    type: "postgres" as "postgres",
+    type: 'postgres' as const,
     url:
       process.env.RESOLUTION_POSTGRES_URL ||
-      "postgresql://postgres:secret@localhost/resolutionservice",
-=======
-      ? process.env.RESOLUTION_RUNNING_MODE.split(',')
-      : ['API', 'CNS_WORKER', 'ZNS_WORKER', 'MIGRATIONS'],
->>>>>>> b9334879
+      'postgresql://postgres:secret@localhost/resolutionservice',
   },
 };